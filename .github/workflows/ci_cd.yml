--- conflicted
+++ resolved
@@ -15,13 +15,8 @@
 
 env:
   DOCKER_IMAGE_NAME: ghcr.io/ansys/prime
-<<<<<<< HEAD
-  DOCKER_IMAGE_TAG: '25.1.0.dev6'
-  MAIN_PYTHON_VERSION: '3.9'
-=======
-  DOCKER_IMAGE_TAG: '24.2.0'
+  DOCKER_IMAGE_TAG: '25.1.0.dev10'
   MAIN_PYTHON_VERSION: '3.10'
->>>>>>> 1e771aa6
   PACKAGE_NAME: 'ansys-meshing-prime'
   PACKAGE_NAMESPACE: 'ansys.meshing.prime'
   DOCUMENTATION_CNAME: 'prime.docs.pyansys.com'
