--- conflicted
+++ resolved
@@ -155,7 +155,6 @@
           PYPRIME_LAUNCH_CONTAINER: 1
           ANSYSLMD_LICENSE_FILE: ${{ format('1055@{0}', secrets.LICENSE_SERVER )}}
 
-<<<<<<< HEAD
       - name: Build PDF Documentation
         run: |
           sudo apt update
@@ -164,13 +163,6 @@
         env:
           PYPRIME_LAUNCH_CONTAINER: 1
           ANSYSLMD_LICENSE_FILE: ${{ format('1055@{0}', secrets.LICENSE_SERVER )}}
-=======
-      # - name: Build PDF Documentation
-      #   run: |
-      #     sudo apt update
-      #     sudo apt-get install -y texlive-latex-extra latexmk
-      #     make -C doc latexpdf
->>>>>>> 3491f2ab
 
       - name: Upload HTML Documentation
         uses: actions/upload-artifact@v3
