name: GitHub CI

# run only on main branch.  This avoids duplicated actions on PRs
on:
  pull_request:
    branches:
      - main
      - release/*
  push:
    tags:
      - "v*"
    branches:
      - main
      - release/*

env:
  DOCKER_PACKAGE: ghcr.io/pyansys/prime:latest
  MAIN_PYTHON_VERSION: '3.9'

concurrency:
  group: ${{ github.workflow }}-${{ github.ref }}
  cancel-in-progress: true

jobs:
  style:
    name: Style Check
    runs-on: ubuntu-latest

    steps:
      - uses: actions/checkout@v3
      - name: Setup Python
        uses: actions/setup-python@v4
        with:
          python-version: ${{ env.MAIN_PYTHON_VERSION }}

<<<<<<< HEAD
      - name: "Install pre-commit"
        run: pip install pre-commit
=======
      - name: Install style requirements
        run: |
          pip install codespell==2.2.2 flake8==6.0.0

      - name: Codespell
        run: |
          make codespell
>>>>>>> 16c94562

      - name: "Run pre-commit"
        run: pre-commit run --all-files --show-diff-on-failure

  docs-style:
    name: Documentation Style Check
    runs-on: ubuntu-latest
    steps:
      - name: PyAnsys documentation style checks
        uses: pyansys/actions/doc-style@v3
        with:
          token: ${{ secrets.GITHUB_TOKEN }}

  build:
    name: Build the package
    runs-on: ubuntu-latest
    steps:
      - uses: actions/checkout@v3

      - name: Setup Python
        uses: actions/setup-python@v4
        with:
          python-version: ${{ env.MAIN_PYTHON_VERSION }}

      - name: Cache pip
        uses: actions/cache@v3
        with:
          path: ~/.cache/pip
          key: Python-${{ runner.os }}-v${{ env.MAIN_PYTHON_VERSION }}-${{ hashFiles('pyproject.toml') }}
          restore-keys: |
            Python-${{ runner.os }}-v${{ env.MAIN_PYTHON_VERSION }}

      - name: Build the library
        run: |
          pip install build
          python -m build .
      
      - name: Check package
        run: |
          pip install twine
          twine check dist/*
      
      - name: Upload wheel
        uses: actions/upload-artifact@v3
        with:
          name: pyprimemesh-client
          path: dist/
          retention-days: 7
      
  smoke:
    name: Smoke testing the client for different platforms
    needs: [ build ]
    strategy:
      fail-fast: false
      matrix:
        os: [ windows-latest, ubuntu-latest ]
        python-version: ['3.7', '3.8', '3.9', '3.10', '3.11' ]

    runs-on: ${{ matrix.os }}

    steps:
      - uses: actions/checkout@v3

      - name: Setup Python
        uses: actions/setup-python@v4
        with:
          python-version: ${{ matrix.python-version }}

      - uses: actions/download-artifact@v3
        with:
          name: pyprimemesh-client
          path: dist

      - name: Install Library
        run: |
          pip install ansys-meshing-prime[all] --find-links dist --pre

      - name: Test import
        run: |
          python -c "import ansys.meshing.prime as pyprimemesh; print('Successfully imported ansys.meshing.prime')"
          python -c "from ansys.meshing.prime import __version__; print(__version__)"

  docs:
    name: Documentation
    runs-on: ubuntu-latest
    needs: [ docs-style ]
    steps:
      - uses: actions/checkout@v3
      
      # Used to only publish documentation when there is a push
      - name: Get Bot Application Token
        if: github.event_name == 'push'
        id: get_workflow_token
        uses: peter-murray/workflow-application-token-action@v2
        with:
          application_id: ${{ secrets.BOT_APPLICATION_ID }}
          application_private_key: ${{ secrets.BOT_APPLICATION_PRIVATE_KEY }}
      
      - name: Setup Python
        uses: actions/setup-python@v4
        with:
          python-version: ${{ env.MAIN_PYTHON_VERSION }}

      - name: Cache pip
        uses: actions/cache@v3
        with:
          path: ~/.cache/pip
          key: Python-${{ runner.os }}-v${{ env.MAIN_PYTHON_VERSION }}-${{ hashFiles('pyproject.toml') }}
          restore-keys: |
            Python-${{ runner.os }}-v${{ env.MAIN_PYTHON_VERSION }}
            
      - name: Install library and documentation requirements
        run: |
          pip install -e .[all,doc]

      - name: Login in Github Container registry
        uses: docker/login-action@v2
        with:
          registry: ghcr.io
          username: pyansys-bot
          password: ${{ secrets.GITHUB_TOKEN }}

      - name: Pull, launch, and validate prime service
        run: docker pull ${{ env.DOCKER_PACKAGE }}

      - name: Setup headless display
        uses: pyvista/setup-headless-display-action@v1

      - name: Build HTML
        run: |
          make -C doc html #SPHINXOPTS="-W"
        env:
          PYPRIMEMESH_LAUNCH_CONTAINER: 1
          PYPRIMEMESH_SPHINX_BUILD: 1
          ANSYSLMD_LICENSE_FILE: ${{ format('1055@{0}', secrets.LICENSE_SERVER )}}

      # - name: Build PDF Documentation
      #   run: |
      #     sudo apt update
      #     sudo apt-get install -y texlive-latex-extra latexmk
      #     make -C doc latexpdf

      - name: Upload HTML Documentation
        uses: actions/upload-artifact@v3
        with:
          name: pyprimemesh-docs-html
          path: doc/build/html
          retention-days: 7

      # - name: Upload PDF Documentation
      #   uses: actions/upload-artifact@v3
      #   with:
      #     name: pyprimemesh-docs-pdf
      #     path: doc/build/latex/*.pdf
      #     retention-days: 7
      
      - name: Deploy Stable Documentation
        if: github.event_name == 'push' && startsWith(github.ref, 'refs/tags/v') && !contains(github.ref, 'dev')
        uses: JamesIves/github-pages-deploy-action@v4.4.1
        with:
          repository-name: pyansys/pyprimemesh-docs
          token: ${{ steps.get_workflow_token.outputs.token }}
          branch: gh-pages
          folder: doc/build/html
          clean: true

      # Deploy Latest Developer Documentation
      - name: Deploy Documentation
        if: github.event_name == 'push' && contains(github.ref, 'refs/heads/main')
        uses: JamesIves/github-pages-deploy-action@v4.4.1
        with:
          repository-name: pyansys/pyprimemesh-dev-docs
          token: ${{ steps.get_workflow_token.outputs.token }}
          branch: gh-pages
          folder: doc/build/html
          clean: true
  
  testing:
    name: Run Unit Tests
    needs: [ smoke ]
    runs-on: ubuntu-latest

    steps:
      - uses: actions/checkout@v3

      - name: Setup Python
        uses: actions/setup-python@v4
        with:
          python-version: ${{ env.MAIN_PYTHON_VERSION }}

      - name: Cache pip
        uses: actions/cache@v3
        with:
          path: ~/.cache/pip
          key: Python-${{ runner.os }}-v${{ env.MAIN_PYTHON_VERSION }}-${{ hashFiles('pyproject.toml') }}
          restore-keys: |
            Python-${{ runner.os }}-v${{ env.MAIN_PYTHON_VERSION }}

      - name: Login in Github Container registry
        uses: docker/login-action@v2
        with:
          registry: ghcr.io
          username: pyansys-bot
          password: ${{ secrets.GITHUB_TOKEN }}

      - name: Pull Ansys Prime Server
        run: docker pull ${{ env.DOCKER_PACKAGE }}          

      - name: Install library with testing requirements and run tests
        env:
          PYPRIMEMESH_LAUNCH_CONTAINER: 1
          ANSYSLMD_LICENSE_FILE: ${{ format('1055@{0}', secrets.LICENSE_SERVER )}}
        run: |
          pip install -e .[all,tests]
          pytest -v tests

  release:
    name: Release
    if: github.event_name == 'push' && startsWith(github.ref, 'refs/tags/v')
    needs: [ testing, style, docs ]
    runs-on: ubuntu-latest
    steps:
      - name: Set up Python
        uses: actions/setup-python@v4
        with:
          python-version: ${{ env.MAIN_PYTHON_VERSION }}

      - uses: actions/download-artifact@v3
        with:
          name: pyprimemesh-client
          path: dist

      # list current directory
      - name: List directory structure
        run: ls -R

      - name: Upload to Private PyPi
        run: |
          pip install twine
          python -m twine upload --skip-existing ./**/*.whl
          python -m twine upload --skip-existing ./**/*.tar.gz
        env:
          TWINE_USERNAME: PAT
          TWINE_PASSWORD: ${{ secrets.PYANSYS_PYPI_PRIVATE_PAT }}
          TWINE_REPOSITORY_URL: https://pkgs.dev.azure.com/pyansys/_packaging/pyansys/pypi/upload

      - name: Upload to Public PyPi
        run: |
          pip install twine
          twine upload --skip-existing ./**/*.whl
          twine upload --skip-existing ./**/*.tar.gz
        env:
          TWINE_USERNAME: __token__
          TWINE_PASSWORD: ${{ secrets.PYPI_TOKEN }}
          
      - name: Release
        uses: softprops/action-gh-release@v1
        with:
          files: |
            ./**/*.whl
            ./**/*.tar.gz<|MERGE_RESOLUTION|>--- conflicted
+++ resolved
@@ -33,18 +33,8 @@
         with:
           python-version: ${{ env.MAIN_PYTHON_VERSION }}
 
-<<<<<<< HEAD
       - name: "Install pre-commit"
         run: pip install pre-commit
-=======
-      - name: Install style requirements
-        run: |
-          pip install codespell==2.2.2 flake8==6.0.0
-
-      - name: Codespell
-        run: |
-          make codespell
->>>>>>> 16c94562
 
       - name: "Run pre-commit"
         run: pre-commit run --all-files --show-diff-on-failure
