--- conflicted
+++ resolved
@@ -26,13 +26,9 @@
 
 ## Installation
 
-<<<<<<< HEAD
-The `ansys-meshing-prime` package supports Python 3.8 to Python 3.11 on Windows and Linux
-operating system.
-=======
-The ``ansys-meshing-prime`` package supports Python 3.7 to Python 3.11 on
-the Windows and Linux operating systems.
->>>>>>> 376dd297
+The `ansys-meshing-prime` package supports Python 3.8 to Python 3.11 on the Windows and Linux
+operating systems.
+
 
 PyPrimeMesh can be installed with all dependencies directly from PyPi by running
 this command:
