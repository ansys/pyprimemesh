# PyPrimeMesh

[![pyansys](https://img.shields.io/badge/Py-Ansys-ffc107.svg?logo=data:image/png;base64,iVBORw0KGgoAAAANSUhEUgAAABAAAAAQCAIAAACQkWg2AAABDklEQVQ4jWNgoDfg5mD8vE7q/3bpVyskbW0sMRUwofHD7Dh5OBkZGBgW7/3W2tZpa2tLQEOyOzeEsfumlK2tbVpaGj4N6jIs1lpsDAwMJ278sveMY2BgCA0NFRISwqkhyQ1q/Nyd3zg4OBgYGNjZ2ePi4rB5loGBhZnhxTLJ/9ulv26Q4uVk1NXV/f///////69du4Zdg78lx//t0v+3S88rFISInD59GqIH2esIJ8G9O2/XVwhjzpw5EAam1xkkBJn/bJX+v1365hxxuCAfH9+3b9/+////48cPuNehNsS7cDEzMTAwMMzb+Q2u4dOnT2vWrMHu9ZtzxP9vl/69RVpCkBlZ3N7enoDXBwEAAA+YYitOilMVAAAAAElFTkSuQmCC)](https://docs.pyansys.com/)
[![GH-CI](https://github.com/pyansys/pyprimemesh/actions/workflows/ci_cd.yml/badge.svg)](https://github.com/pyansys/pyprimemesh/actions/workflows/ci_cd.yml)
[![MIT](https://img.shields.io/badge/License-MIT-yellow.svg)](https://opensource.org/licenses/MIT)
[![black](https://img.shields.io/badge/code%20style-black-000000.svg?style=flat)](https://github.com/psf/black)

## Overview

<<<<<<< HEAD
PyPrimeMesh provides pythonic access to Ansys Prime Server. PyPrimeMesh provides establishes seamless connection
with Ansys Prime Server and can access Ansys Prime APIs from the core  meshing libraries for your meshing
requirements.

## Documentation and Issues

For comprehensive information on PyPrimeMesh, refer the latest [documentation](
https://dev.prime.docs.pyansys.com)

For queries related to PyPrimeMesh, post them to the [Discussion](
https://github.com/pyansys/pyprime/discussions) page. 

For bugs or enhancement request, file an issue on our [Issues](
https://github.com/pyansys/pyprime/issues) page. 

For assistance, reach out to the PyAnsys
=======
PyPrimeMesh provides a python client to Ansys Prime Server. Ansys Prime Server delivers core Ansys meshing technology.

## Documentation and Issues

For information on PyPrimeMesh see the latest [documentation](
https://dev.prime.docs.pyansys.com)

If you have questions about PyPrimeMesh please post them to the [Discussion](
https://github.com/pyansys/pyprimemesh/discussions) page. If you have problems using PyPrimeMesh or want to
request new features, please file an issue on our [Issues](
https://github.com/pyansys/pyprimemesh/issues) page. For assistance, reach out to the PyAnsys
>>>>>>> ca047e89
Support team at [pyansys.support@ansys.com](mailto:pyansys.support@ansys.com).

## Installation

The `ansys-meshing-prime` package supports Python 3.7 to Python 3.9 on Windows and Linux
operating system.

PyPrimeMesh can be installed directly from PyPi as follows:

```bash
pip install ansys-meshing-prime
```

> **NOTE:** PyPrimeMesh is not available on PyPi at present.

Alternatively, clone and install in development mode with:

```bash
git clone https://github.com/pyansys/pyprimemesh
cd pyprimemesh
pip install -e .[graphics] --find-links deps
```

## Dependencies

You must have a licensed copy of the latest version of Ansys 2023 R1 locally.

## Get Started

### Launching PyPrimeMesh

To launch PyPrimeMesh:

```python
import ansys.meshing.prime as prime
with prime.launch_prime() as prime_client:
   model = prime_client.model
```

## License and Acknowledgments

PyPrimeMesh is licensed under the MIT license.

PyPrimeMesh makes no commercial claim over Ansys whatsoever. This library extends the functionality of
<<<<<<< HEAD
Ansys Prime by adding a Python interface to Ansys Prime Server without changing the core behavior or license
of the original software. The use of the Ansys Prime Server requires a legally licensed copy of Ansys
=======
Ansys Prime Server by adding a Python interface without changing the core behavior or license
of the original software. The use of Ansys Prime Server requires a legally licensed copy of Ansys
>>>>>>> ca047e89
Workbench.<|MERGE_RESOLUTION|>--- conflicted
+++ resolved
@@ -7,7 +7,7 @@
 
 ## Overview
 
-<<<<<<< HEAD
+
 PyPrimeMesh provides pythonic access to Ansys Prime Server. PyPrimeMesh provides establishes seamless connection
 with Ansys Prime Server and can access Ansys Prime APIs from the core  meshing libraries for your meshing
 requirements.
@@ -24,19 +24,6 @@
 https://github.com/pyansys/pyprime/issues) page. 
 
 For assistance, reach out to the PyAnsys
-=======
-PyPrimeMesh provides a python client to Ansys Prime Server. Ansys Prime Server delivers core Ansys meshing technology.
-
-## Documentation and Issues
-
-For information on PyPrimeMesh see the latest [documentation](
-https://dev.prime.docs.pyansys.com)
-
-If you have questions about PyPrimeMesh please post them to the [Discussion](
-https://github.com/pyansys/pyprimemesh/discussions) page. If you have problems using PyPrimeMesh or want to
-request new features, please file an issue on our [Issues](
-https://github.com/pyansys/pyprimemesh/issues) page. For assistance, reach out to the PyAnsys
->>>>>>> ca047e89
 Support team at [pyansys.support@ansys.com](mailto:pyansys.support@ansys.com).
 
 ## Installation
@@ -81,11 +68,6 @@
 PyPrimeMesh is licensed under the MIT license.
 
 PyPrimeMesh makes no commercial claim over Ansys whatsoever. This library extends the functionality of
-<<<<<<< HEAD
-Ansys Prime by adding a Python interface to Ansys Prime Server without changing the core behavior or license
-of the original software. The use of the Ansys Prime Server requires a legally licensed copy of Ansys
-=======
 Ansys Prime Server by adding a Python interface without changing the core behavior or license
 of the original software. The use of Ansys Prime Server requires a legally licensed copy of Ansys
->>>>>>> ca047e89
 Workbench.