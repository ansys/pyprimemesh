"""General fixtures to use in all test modules."""
import os
import xml.etree.ElementTree as ET

import pytest

import ansys.meshing.prime as prime
from ansys.meshing.prime.examples import download_test_examples


class RemoteClientManager:
    """Manager class for starting and closing the remote client of
    Prime.
    """

    def __init__(self) -> None:
        self.client = None

    def start_ansys_prime_server(self, prime_root=None, ip='127.0.0.1', port=50055, n_procs=1):
        """Initialization of Ansys Prime Server.

        Parameters
        ----------
        prime_root : str, optional
            Location of the prime installation, by default ``None``.
        ip : str, optional
            IP where the server is located, by default ``'127.0.0.1'``.
        port : int, optional
            Port where the server is running, by default ``50055``.
        n_procs : int, optional
            Number of distributed processes to spawn when running in distributed mode,
            by default ``1``.
        """
        if n_procs == 1:
            self.client = prime.launch_prime(prime_root=prime_root, ip=ip, port=port)
        else:
            self.client = prime.launch_prime(
                prime_root=prime_root, ip=ip, port=port, n_procs=n_procs
            )

    def start_remote_client(self):
        """Starts the Ansys Prime remote client with the default values."""
        ip = os.environ.get('PYPRIMEMESH_IP', '127.0.0.1')
        port = int(os.environ.get('PYPRIMEMESH_PORT', '50055'))
        if 'PYPRIMEMESH_EXTERNAL_SERVER' in os.environ:
            self.client = prime.Client(ip=ip, port=port)
        else:
            prime_root = os.environ.get('PYPRIMEMESH_INSTALL_ROOT', None)
            self.start_ansys_prime_server(prime_root=prime_root, ip=ip, port=port)

    def stop_remote_client(self):
        """Stops the Ansys Prime client and server."""
        self.client.exit()


@pytest.fixture(scope="session", autouse=True)
def get_remote_client():
    """Initializes and starts Ansys Prime Server. This function is automatically called
    at the start of the test session and runs the code after the yield when the
    tests finish their execution.

    Yields
    ------
    Client
        Initialized remote client of Ansys Prime Server.
    """
    client_manager = RemoteClientManager()
    client_manager.start_remote_client()
    yield client_manager.client

    # runs when tests are done
    client_manager.stop_remote_client()


@pytest.fixture(scope="session", autouse=True)
def get_examples():
    """Downloads the prime examples for them to be available
    in any test.
    """

    examples_dict = {}
    elbow_lucid = prime.examples.download_elbow_pmdat()
    examples_dict["elbow_lucid"] = elbow_lucid

    toy_car = prime.examples.download_toy_car_pmdat()
    examples_dict["toy_car"] = toy_car

    pipe_tee = prime.examples.download_pipe_tee_pmdat()
    examples_dict["pipe_tee"] = pipe_tee

    bracket = prime.examples.download_bracket_fmd()
    examples_dict["bracket"] = bracket

    return examples_dict


@pytest.fixture(scope="session", autouse=True)
def get_testfiles():
    """Downloads unit test files"""
    if not os.path.exists("./tests/core/test_files/"):
        os.mkdir(os.path.abspath("./tests/core/test_files/"))
    download_test_examples(destination=str(os.path.abspath("./tests/core/test_files/")))


def create_scenario_element(test, id):
    testName, className = str(test).split()
    _, className = className.strip('()').split('.')
    return ET.Element('SCENARIO', ID=str(id), DESC=f'{className}/{testName}')


def write_arm_scenarios(result, scenarioLogName='scenario.log'):
    xmlFileName = os.path.join(os.getcwd(), scenarioLogName)

    scenarios = []
    for idx, test in enumerate(result.successes):
        scenarioCount = idx + 1
        scenario = create_scenario_element(test, scenarioCount)
        timeTaken = ET.SubElement(scenario, 'ELAPSED')
        timeTaken.text = str(test._timeTaken)
        testResult = ET.SubElement(scenario, 'RESULT')
        testResult.text = 'PASSED'
        scenarios.append(scenario)

    scenarioIdxOffset = len(scenarios)
    for idx, failedTest in enumerate(result.failures):
        test, msg = failedTest
        scenarioCount = scenarioIdxOffset + idx + 1
        scenario = create_scenario_element(test, scenarioCount)
        failed = ET.SubElement(scenario, 'FAIL')
        failed.text = msg.rsplit('File', 1)[-1]
        timeTaken = ET.SubElement(scenario, 'ELAPSED')
        timeTaken.text = str(test._timeTaken)
        testResult = ET.SubElement(scenario, 'RESULT')
        testResult.text = 'FAILED'
        scenarios.append(scenario)

    scenarioIdxOffset = len(scenarios)
    for idx, errorTest in enumerate(result.errors):
        test, msg = errorTest
        scenarioCount = scenarioIdxOffset + idx + 1
        scenario = create_scenario_element(test, scenarioCount)
        errored = ET.SubElement(scenario, 'ERROR')
        errored.text = msg
        timeTaken = ET.SubElement(scenario, 'ELAPSED')
        timeTaken.text = str(test._timeTaken)
        testResult = ET.SubElement(scenario, 'RESULT')
        testResult.text = 'ERROR'
        scenarios.append(scenario)

    if scenarios:
        lastScenario = scenarios[-1]
        ET.SubElement(lastScenario, 'ARM_JOURNAL_COMPLETE')

    for scenario in scenarios:
        try:
            import xml.dom.minidom as minidom

            xmlstr = minidom.parseString(ET.tostring(scenario)).toprettyxml(indent='   ')
        except:
            xmlstr = ET.tostring(scenario)

        with open(xmlFileName, 'a') as scenario_log:
            scenario_log.write(xmlstr)


def pytest_sessionfinish(session, exitstatus):
    """Cleanup generated folder."""
<<<<<<< HEAD
    test_files_path = os.path.abspath("./tests/core/test_files/")
    if os.path.exists(test_files_path):
        os.rmdir(test_files_path)
=======
    tmp_path = os.path.abspath("./tests/core/test_files/")
    if os.path.exists(tmp_path):
        os.rmdir(tmp_path)
>>>>>>> 25028596
<|MERGE_RESOLUTION|>--- conflicted
+++ resolved
@@ -165,12 +165,6 @@
 
 def pytest_sessionfinish(session, exitstatus):
     """Cleanup generated folder."""
-<<<<<<< HEAD
-    test_files_path = os.path.abspath("./tests/core/test_files/")
-    if os.path.exists(test_files_path):
-        os.rmdir(test_files_path)
-=======
     tmp_path = os.path.abspath("./tests/core/test_files/")
     if os.path.exists(tmp_path):
-        os.rmdir(tmp_path)
->>>>>>> 25028596
+        os.rmdir(tmp_path)