# Copyright (C) 2024 ANSYS, Inc. and/or its affiliates.
# SPDX-License-Identifier: MIT
#
#
# Permission is hereby granted, free of charge, to any person obtaining a copy
# of this software and associated documentation files (the "Software"), to deal
# in the Software without restriction, including without limitation the rights
# to use, copy, modify, merge, publish, distribute, sublicense, and/or sell
# copies of the Software, and to permit persons to whom the Software is
# furnished to do so, subject to the following conditions:
#
# The above copyright notice and this permission notice shall be included in all
# copies or substantial portions of the Software.
#
# THE SOFTWARE IS PROVIDED "AS IS", WITHOUT WARRANTY OF ANY KIND, EXPRESS OR
# IMPLIED, INCLUDING BUT NOT LIMITED TO THE WARRANTIES OF MERCHANTABILITY,
# FITNESS FOR A PARTICULAR PURPOSE AND NONINFRINGEMENT. IN NO EVENT SHALL THE
# AUTHORS OR COPYRIGHT HOLDERS BE LIABLE FOR ANY CLAIM, DAMAGES OR OTHER
# LIABILITY, WHETHER IN AN ACTION OF CONTRACT, TORT OR OTHERWISE, ARISING FROM,
# OUT OF OR IN CONNECTION WITH THE SOFTWARE OR THE USE OR OTHER DEALINGS IN THE
# SOFTWARE.

"""Module containing the managing logic of the Prime model."""
from typing import Iterable, List

# isort: split
from ansys.meshing.prime.autogen.model import Model as _Model

# isort: split
import ansys.meshing.prime.internals.json_utils as json
from ansys.meshing.prime.autogen.commonstructs import DeleteResults
from ansys.meshing.prime.autogen.materialpointmanager import MaterialPointManager
from ansys.meshing.prime.autogen.modelstructs import (
    GlobalSizingParams,
    MergePartsParams,
    MergePartsResults,
)
from ansys.meshing.prime.autogen.primeconfig import ErrorCode
from ansys.meshing.prime.autogen.topodata import TopoData
from ansys.meshing.prime.core.controldata import ControlData
from ansys.meshing.prime.core.part import Part
from ansys.meshing.prime.internals.communicator import Communicator
from ansys.meshing.prime.internals.error_handling import PrimeRuntimeError
from ansys.meshing.prime.internals.logger import PrimeLogger


class Model(_Model):
    """Contains all information about Ansys Prime Server.

    This class provides the nucleus of Ansys meshing technology. You can access
    any information in Ansys Prime Server only through the ``Model`` class.
    Using this class, you can query topo data, control data, parts, size fields,
    and more.

    Parameters
    ----------
    comm : Communicator
        Communicator to connect with the Ansys Prime server.
    id : int
        ID of the model.
    object_id : int
        Object ID of the model.
    name : str
        Name of the model.
    """

    __doc__ = _Model.__doc__

    def __init__(self, comm: Communicator, id: int, object_id: int, name: str):
        """Initialize the model and the parameters."""
        _Model.__init__(self, comm, id, object_id, name)
        self._parts = []
        self._global_sf_params = GlobalSizingParams(model=self)
        self._default_part = None
        self._topo_data = None
        self._control_data = None
        self._material_point_data = None
        self._model_pv_mesh = None
        self._freeze()

    def _sync_up_model(self):
        """Synchronize the client model with the server model.

        This method Updates proxy child objects of the client model with the
        child objects of the server model.

        Examples
        --------
        >>> from ansys.meshing.prime import Model
        >>> model = client.model
        >>> model._sync_up_model()
        """
        res = json.loads(
            self._comm.serve(self, "PrimeMesh::Model/GetChildObjectsJson", self._object_id, args={})
        )
        part_data = res["Parts"]
        sc_data = res["SizeControl"]
        pc_data = res["PrismControl"]
        wc_data = res["WrapperControl"]
        mc_data = res["WrapperControl"]
        vc_data = res["VolumeControl"]
        if "PeriodicControl" in res:
            percon_data = res["PeriodicControl"]
        sf_params = res["GlobalSizingParams"]

        self._global_sf_params = GlobalSizingParams(
            model=self, min=sf_params[0], max=sf_params[1], growth_rate=sf_params[2]
        )
        self._parts = [Part(self, part[0], part[1], part[2]) for part in part_data]
        self._control_data = ControlData(self, -1, res["ControlData"], "")
        self._control_data._update_size_controls(sc_data)
        self._control_data._update_prism_controls(pc_data)
        self._control_data._update_wrapper_controls(wc_data)
        self._control_data._update_multi_zone_controls(mc_data)
        self._control_data._update_volume_controls(vc_data)
        self._topo_data = TopoData(self, -1, res["TopoData"], "")
        if "PeriodicControl" in res:
            self._control_data._update_periodic_controls(percon_data)
        self._material_point_data = MaterialPointManager(self, -1, res["MaterialPointData"], "")

    def _add_part(self, id: int):
        """Add a part that is present on the server.

        Parameters
        ----------
        id : int
            ID of the part.

        Raises
        ------
        PrimeRuntimeError
            Raise if unable to create the part.
        """
        res = json.loads(
            self._comm.serve(self, "PrimeMesh::Model/GetChildObjectsJson", self._object_id, args={})
        )
        part_data = res["Parts"]
        new_part = None
        for part in part_data:
            if part[0] == id:
                new_part = Part(self, part[0], part[1], part[2])
                self._parts.append(new_part)
                break
        if new_part == None:
            raise PrimeRuntimeError("Unable to create part", ErrorCode.PARTNOTFOUND)

    def get_part_by_name(self, name: str) -> Part:
        """Get the part by name.

        Parameters
        ----------
        name : str
            Name of the part.

        Returns
        -------
        Part
            Part or ``None`` if the given part name doesn't exist.

        Examples
        --------
            >>> from ansys.meshing.prime import Model
            >>> model = client.model
            >>> part = model.get_part_by_name("part.1")
        """
        for part in self._parts:
            if part.name == name:
                return part
        return None

    def get_part(self, id: int) -> Part:
        """Get the part by ID.

        Parameters
        ----------
        id : int
            ID of the part.

        Returns
        -------
        Part
            Part or ``None`` if the given part ID doesn't exist.

        Examples
        --------
            >>> from ansys.meshing.prime import Model
            >>> model = client.model
            >>> part = model.get_part(2)
        """
        for part in self._parts:
            if part.id == id:
                return part
        return None

    def merge_parts(self, part_ids: Iterable[int], params: MergePartsParams) -> MergePartsResults:
        """Merge multiple parts into a single part.

        Parameters
        ----------
        part_ids : Iterable[int]
            IDs of the parts to merge.
        params : MergePartsParams
            Parameters for merging parts.

        Returns
        -------
        MergePartsResults
            Results for merging the parts into a single part.


        Examples
        --------
        >>> params = prime.MergePartsParams(model = model)
        >>> results = model.merge_parts(part_ids, params)

        """
        res = _Model.merge_parts(self, part_ids, params)
        merged_part = self.get_part_by_name(res.merged_part_assigned_name)
        if merged_part is None:
            self._sync_up_model()
        else:
            for id in part_ids:
                part = self.get_part(id)
                if part.id != merged_part.id:
                    self._parts.remove(part)
        return res

    def delete_parts(self, part_ids: Iterable[int]) -> DeleteResults:
        """Delete parts and their contents.

        Parameters
        ----------
        part_ids : Iterable[int]
            IDs of parts to delete.

        Returns
        -------
        DeleteResults
            Results from deleting parts and their contents.


        Examples
        --------
        >>> results = model.delete_parts(part_ids)

        """
        res = _Model.delete_parts(self, part_ids)
        if res.error_code == ErrorCode.NOERROR:
            for id in part_ids:
                for part in list(self._parts):
                    if part.id == id:
                        self._parts.remove(part)
        return res

    def get_global_sizing_params(self) -> GlobalSizingParams:
        """Get global sizing parameters.

        Returns
        -------
        GlobalSizingParams
            Global sizing parameters.

        Examples
        --------
            >>> model = client.model
            >>> sf_params = model.get_global_sizing_params()
        """
        return self._global_sf_params

    def set_global_sizing_params(self, params: GlobalSizingParams):
        """Set global sizing parameters.

        Parameters
        ----------
        params : GlobalSizingParams
            Global sizing parameters for initializing surfer parameters and
            various size control parameters.

        Examples
        --------
        >>> model = client.model
        >>> model.set_global_sizing_params(GlobalSizingParams(model=model,
        ...                                          min=0.1,
        ...                                          max=1.0,
        ...                                          growth_rate=1.2))
        """
        _Model.set_global_sizing_params(self, params)
        self._global_sf_params = params

    def __str__(self):
        """Print the summary of the model.

        Returns
        -------
        str
            Summary of the model.

        Examples
        --------
        >>> from ansys.meshing.prime import Model
        >>> model = client.model
        >>> print(model)
        """
        result = ""
        result += "Part Summary:\n"
        for part in self._parts:
            result += part.__str__() + "\n"
        return result

    @property
    def parts(self) -> List[Part]:
        """Get the list of parts for the model.

        Returns
        -------
        List[Part]
            List of parts for the model.

        Examples
        --------
            >>> from ansys.meshing.prime import Model
            >>> model = client.model
            >>> parts = model.parts
        """
        return self._parts

    @property
    def topo_data(self) -> TopoData:
        """Get the TopoData for the model.

        Returns
        -------
        TopoData
            TopoData for the model.

        Examples
        --------
            >>> topo_data=model.topo_data
        """
        return self._topo_data

    @property
    def control_data(self) -> ControlData:
        """Get the control data for the model.

        Returns
        -------
        ControlData
            Control data for the model.

        Examples
        --------
            >>> control_data = model.control_data
        """
        if self._control_data is None:
            self._sync_up_model()
        return self._control_data

    @property
    def material_point_data(self) -> MaterialPointManager:
        """Get material point data for the model.

        The Material Point Manager is used to create, delete, and manage material points.

        Returns
        -------
        MaterialPointManager
            Material Point Manager.

        Examples
        --------
            >>> mpt_data = model.material_point_data
        """
        if self._material_point_data is None:
            self._sync_up_model()
        return self._material_point_data

    @property
    def python_logger(self):
        """Get python standard logger from PyPrimeMesh's logger instance.

        PyPrimeMesh's python standard logger instance can be used to control
        the verbosity of messages printed by PyPrimeMesh and more.

        Returns
        -------
        logging.Logger
            PyPrimeMesh's python standard logger instance.

        Examples
        --------
        Set log level to debug.

        >>> model.python_logger.setLevel(logging.DEBUG)

        """
        return PrimeLogger().python_logger

    @property
    def logger(self) -> PrimeLogger:
        """Get PyPrimeMesh's logger instance.

        PyPrimeMesh's logger instance can be used to save the logs to a file,
        redirect the logs to the given stream, control the verbosity
        of messages printed by PyPrimeMesh and more.

        Returns
        -------
        PrimeLogger
            PyPrimeMesh's logger instance.

        Examples
        --------
        Save logs to a file.

        >>> model.logger.add_file_handler(logs_dir=r"./tmp")

        """
        return PrimeLogger()

    def as_polydata(self, update: bool = False):
        """Get the model as a polydata.

        Parameters
        ----------
        update : bool, optional
            Update the polydata if it is already present, by default False.

        Returns
        -------
        vtk.vtkPolyData
            Polydata of the model.

        Examples
        --------
            >>> polydata = model.as_polydata()
        """
<<<<<<< HEAD
        if self._model_pv_mesh is None or update:
            self._model_pv_mesh = Mesh(self)
        return self._model_pv_mesh.as_polydata(update=update)
=======
        try:
            from ansys.meshing.prime.core.mesh import Mesh
        except ImportError:
            raise ImportError(
                "Please install optional dependencies to use visualization features:"
                + "pip install ansys-meshing-prime[all]"
            )
        self._model_pv_mesh = Mesh(self)
        return self._model_pv_mesh.as_polydata()
>>>>>>> ea6878a3

    def get_scoped_polydata(self, scope, update: bool = False):
        """Get the scoped polydata of the model.

        Parameters
        ----------
        scope : Scope
            Scope of the model.

        Returns
        -------
        vtk.vtkPolyData
            Scoped polydata of the model.

        Examples
        --------
            >>> scoped_polydata = model.get_scoped_polydata(scope)
        """
<<<<<<< HEAD
        if self._model_pv_mesh is None or update:
            self._model_pv_mesh = Mesh(self)
        return self._model_pv_mesh.get_scoped_polydata(scope, update=update)
=======
        try:
            from ansys.meshing.prime.core.mesh import Mesh
        except ImportError:
            raise ImportError(
                "Please install optional dependencies to use visualization features:"
                + "pip install ansys-meshing-prime[all]"
            )

        self._model_pv_mesh = Mesh(self)
        return self._model_pv_mesh.get_scoped_polydata(scope)
>>>>>>> ea6878a3
<|MERGE_RESOLUTION|>--- conflicted
+++ resolved
@@ -435,11 +435,6 @@
         --------
             >>> polydata = model.as_polydata()
         """
-<<<<<<< HEAD
-        if self._model_pv_mesh is None or update:
-            self._model_pv_mesh = Mesh(self)
-        return self._model_pv_mesh.as_polydata(update=update)
-=======
         try:
             from ansys.meshing.prime.core.mesh import Mesh
         except ImportError:
@@ -447,9 +442,9 @@
                 "Please install optional dependencies to use visualization features:"
                 + "pip install ansys-meshing-prime[all]"
             )
-        self._model_pv_mesh = Mesh(self)
-        return self._model_pv_mesh.as_polydata()
->>>>>>> ea6878a3
+        if self._model_pv_mesh is None or update:
+            self._model_pv_mesh = Mesh(self)
+        return self._model_pv_mesh.as_polydata(update=update)
 
     def get_scoped_polydata(self, scope, update: bool = False):
         """Get the scoped polydata of the model.
@@ -468,11 +463,6 @@
         --------
             >>> scoped_polydata = model.get_scoped_polydata(scope)
         """
-<<<<<<< HEAD
-        if self._model_pv_mesh is None or update:
-            self._model_pv_mesh = Mesh(self)
-        return self._model_pv_mesh.get_scoped_polydata(scope, update=update)
-=======
         try:
             from ansys.meshing.prime.core.mesh import Mesh
         except ImportError:
@@ -481,6 +471,6 @@
                 + "pip install ansys-meshing-prime[all]"
             )
 
-        self._model_pv_mesh = Mesh(self)
-        return self._model_pv_mesh.get_scoped_polydata(scope)
->>>>>>> ea6878a3
+        if self._model_pv_mesh is None or update:
+            self._model_pv_mesh = Mesh(self)
+        return self._model_pv_mesh.get_scoped_polydata(scope, update=update)
