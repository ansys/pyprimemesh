--- conflicted
+++ resolved
@@ -457,7 +457,6 @@
         --------
             >>> scoped_polydata = model.get_scoped_polydata(scope)
         """
-<<<<<<< HEAD
         try:
             from ansys.meshing.prime.core.mesh import Mesh
         except ImportError:
@@ -466,9 +465,5 @@
                 + "pip install ansys-meshing-prime[all]"
             )
 
-        if self._model_pv_mesh is None:
-            self._model_pv_mesh = Mesh(self)
-=======
         self._model_pv_mesh = Mesh(self)
->>>>>>> 27473113
         return self._model_pv_mesh.get_scoped_polydata(scope)