# Copyright (C) 2024 ANSYS, Inc. and/or its affiliates.
# SPDX-License-Identifier: MIT
#
#
# Permission is hereby granted, free of charge, to any person obtaining a copy
# of this software and associated documentation files (the "Software"), to deal
# in the Software without restriction, including without limitation the rights
# to use, copy, modify, merge, publish, distribute, sublicense, and/or sell
# copies of the Software, and to permit persons to whom the Software is
# furnished to do so, subject to the following conditions:
#
# The above copyright notice and this permission notice shall be included in all
# copies or substantial portions of the Software.
#
# THE SOFTWARE IS PROVIDED "AS IS", WITHOUT WARRANTY OF ANY KIND, EXPRESS OR
# IMPLIED, INCLUDING BUT NOT LIMITED TO THE WARRANTIES OF MERCHANTABILITY,
# FITNESS FOR A PARTICULAR PURPOSE AND NONINFRINGEMENT. IN NO EVENT SHALL THE
# AUTHORS OR COPYRIGHT HOLDERS BE LIABLE FOR ANY CLAIM, DAMAGES OR OTHER
# LIABILITY, WHETHER IN AN ACTION OF CONTRACT, TORT OR OTHERWISE, ARISING FROM,
# OUT OF OR IN CONNECTION WITH THE SOFTWARE OR THE USE OR OTHER DEALINGS IN THE
# SOFTWARE.

"""Module containing the managing logic of the Prime model."""
from typing import Iterable, List

# isort: split
from ansys.meshing.prime.autogen.model import Model as _Model

# isort: split
import ansys.meshing.prime.internals.json_utils as json
from ansys.meshing.prime.autogen.commonstructs import DeleteResults
from ansys.meshing.prime.autogen.materialpointmanager import MaterialPointManager
from ansys.meshing.prime.autogen.modelstructs import (
    GlobalSizingParams,
    MergePartsParams,
    MergePartsResults,
)
from ansys.meshing.prime.autogen.primeconfig import ErrorCode
from ansys.meshing.prime.autogen.topodata import TopoData
from ansys.meshing.prime.core.controldata import ControlData
from ansys.meshing.prime.core.mesh import Mesh
from ansys.meshing.prime.core.part import Part
from ansys.meshing.prime.internals.communicator import Communicator
from ansys.meshing.prime.internals.error_handling import PrimeRuntimeError
from ansys.meshing.prime.internals.logger import PrimeLogger


class Model(_Model):
    """Contains all information about Ansys Prime Server.

    This class provides the nucleus of Ansys meshing technology. You can access
    any information in Ansys Prime Server only through the ``Model`` class.
    Using this class, you can query topo data, control data, parts, size fields,
    and more.

    Parameters
    ----------
    comm : Communicator
        Communicator to connect with the Ansys Prime server.
    id : int
        ID of the model.
    object_id : int
        Object ID of the model.
    name : str
        Name of the model.
    """

    __doc__ = _Model.__doc__

    def __init__(self, comm: Communicator, id: int, object_id: int, name: str):
        """Initialize the model and the parameters."""
        _Model.__init__(self, comm, id, object_id, name)
        self._parts = []
        self._global_sf_params = GlobalSizingParams(model=self)
        self._default_part = None
        self._topo_data = None
        self._control_data = None
        self._material_point_data = None
        self._freeze()

    def _sync_up_model(self):
        """Synchronize the client model with the server model.

        This method Updates proxy child objects of the client model with the
        child objects of the server model.

        Examples
        --------
        >>> from ansys.meshing.prime import Model
        >>> model = client.model
        >>> model._sync_up_model()
        """
        res = json.loads(
            self._comm.serve(self, "PrimeMesh::Model/GetChildObjectsJson", self._object_id, args={})
        )
        part_data = res["Parts"]
        sc_data = res["SizeControl"]
        pc_data = res["PrismControl"]
        wc_data = res["WrapperControl"]
        mc_data = res["WrapperControl"]
        vc_data = res["VolumeControl"]
        if "PeriodicControl" in res:
            percon_data = res["PeriodicControl"]
        sf_params = res["GlobalSizingParams"]

        self._global_sf_params = GlobalSizingParams(
            model=self, min=sf_params[0], max=sf_params[1], growth_rate=sf_params[2]
        )
        self._parts = [Part(self, part[0], part[1], part[2]) for part in part_data]
        self._control_data = ControlData(self, -1, res["ControlData"], "")
        self._control_data._update_size_controls(sc_data)
        self._control_data._update_prism_controls(pc_data)
        self._control_data._update_wrapper_controls(wc_data)
        self._control_data._update_multi_zone_controls(mc_data)
        self._control_data._update_volume_controls(vc_data)
        self._topo_data = TopoData(self, -1, res["TopoData"], "")
        if "PeriodicControl" in res:
            self._control_data._update_periodic_controls(percon_data)
        self._material_point_data = MaterialPointManager(self, -1, res["MaterialPointData"], "")

    def _add_part(self, id: int):
        """Add a part that is present on the server.

        Parameters
        ----------
        id : int
            ID of the part.

        Raises
        ------
        PrimeRuntimeError
            Raise if unable to create the part.
        """
        res = json.loads(
            self._comm.serve(self, "PrimeMesh::Model/GetChildObjectsJson", self._object_id, args={})
        )
        part_data = res["Parts"]
        new_part = None
        for part in part_data:
            if part[0] == id:
                new_part = Part(self, part[0], part[1], part[2])
                self._parts.append(new_part)
                break
        if new_part == None:
            raise PrimeRuntimeError("Unable to create part", ErrorCode.PARTNOTFOUND)

    def get_part_by_name(self, name: str) -> Part:
        """Get the part by name.

        Parameters
        ----------
        name : str
            Name of the part.

        Returns
        -------
        Part
            Part or ``None`` if the given part name doesn't exist.

        Examples
        --------
            >>> from ansys.meshing.prime import Model
            >>> model = client.model
            >>> part = model.get_part_by_name("part.1")
        """
        for part in self._parts:
            if part.name == name:
                return part
        return None

    def get_part(self, id: int) -> Part:
        """Get the part by ID.

        Parameters
        ----------
        id : int
            ID of the part.

        Returns
        -------
        Part
            Part or ``None`` if the given part ID doesn't exist.

        Examples
        --------
            >>> from ansys.meshing.prime import Model
            >>> model = client.model
            >>> part = model.get_part(2)
        """
        for part in self._parts:
            if part.id == id:
                return part
        return None

    def merge_parts(self, part_ids: Iterable[int], params: MergePartsParams) -> MergePartsResults:
        """Merge multiple parts into a single part.

        Parameters
        ----------
        part_ids : Iterable[int]
            IDs of the parts to merge.
        params : MergePartsParams
            Parameters for merging parts.

        Returns
        -------
        MergePartsResults
            Results for merging the parts into a single part.


        Examples
        --------
        >>> params = prime.MergePartsParams(model = model)
        >>> results = model.merge_parts(part_ids, params)

        """
        res = _Model.merge_parts(self, part_ids, params)
        merged_part = self.get_part_by_name(res.merged_part_assigned_name)
        if merged_part is None:
            self._sync_up_model()
        else:
            for id in part_ids:
                part = self.get_part(id)
                if part.id != merged_part.id:
                    self._parts.remove(part)
        return res

    def delete_parts(self, part_ids: Iterable[int]) -> DeleteResults:
        """Delete parts and their contents.

        Parameters
        ----------
        part_ids : Iterable[int]
            IDs of parts to delete.

        Returns
        -------
        DeleteResults
            Results from deleting parts and their contents.


        Examples
        --------
        >>> results = model.delete_parts(part_ids)

        """
        res = _Model.delete_parts(self, part_ids)
        if res.error_code == ErrorCode.NOERROR:
            for id in part_ids:
                for part in list(self._parts):
                    if part.id == id:
                        self._parts.remove(part)
        return res

    def get_global_sizing_params(self) -> GlobalSizingParams:
        """Get global sizing parameters.

        Returns
        -------
        GlobalSizingParams
            Global sizing parameters.

        Examples
        --------
            >>> model = client.model
            >>> sf_params = model.get_global_sizing_params()
        """
        return self._global_sf_params

    def set_global_sizing_params(self, params: GlobalSizingParams):
        """Set global sizing parameters.

        Parameters
        ----------
        params : GlobalSizingParams
            Global sizing parameters for initializing surfer parameters and
            various size control parameters.

        Examples
        --------
        >>> model = client.model
        >>> model.set_global_sizing_params(GlobalSizingParams(model=model,
        ...                                          min=0.1,
        ...                                          max=1.0,
        ...                                          growth_rate=1.2))
        """
        _Model.set_global_sizing_params(self, params)
        self._global_sf_params = params

    def __str__(self):
        """Print the summary of the model.

        Returns
        -------
        str
            Summary of the model.

        Examples
        --------
        >>> from ansys.meshing.prime import Model
        >>> model = client.model
        >>> print(model)
        """
        result = ""
        result += "Part Summary:\n"
        for part in self._parts:
            result += part.__str__() + "\n"
        return result

    @property
    def parts(self) -> List[Part]:
        """Get the list of parts for the model.

        Returns
        -------
        List[Part]
            List of parts for the model.

        Examples
        --------
            >>> from ansys.meshing.prime import Model
            >>> model = client.model
            >>> parts = model.parts
        """
        return self._parts

    @property
    def topo_data(self) -> TopoData:
        """Get the TopoData for the model.

        Returns
        -------
        TopoData
            TopoData for the model.

        Examples
        --------
            >>> topo_data=model.topo_data
        """
        return self._topo_data

    @property
    def control_data(self) -> ControlData:
        """Get the control data for the model.

        Returns
        -------
        ControlData
            Control data for the model.

        Examples
        --------
            >>> control_data = model.control_data
        """
        if self._control_data is None:
            self._sync_up_model()
        return self._control_data

    @property
    def material_point_data(self) -> MaterialPointManager:
        """Get material point data for the model.

        The Material Point Manager is used to create, delete, and manage material points.

        Returns
        -------
        MaterialPointManager
            Material Point Manager.

        Examples
        --------
            >>> mpt_data = model.material_point_data
        """
        if self._material_point_data is None:
            self._sync_up_model()
        return self._material_point_data

    @property
    def python_logger(self):
        """Get python standard logger from PyPrimeMesh's logger instance.

        PyPrimeMesh's python standard logger instance can be used to control
        the verbosity of messages printed by PyPrimeMesh and more.

        Returns
        -------
        logging.Logger
            PyPrimeMesh's python standard logger instance.

        Examples
        --------
        Set log level to debug.

        >>> model.python_logger.setLevel(logging.DEBUG)

        """
<<<<<<< HEAD
        return PrimeLogger().get_logger()

    def as_polydata(self):
        """Get the model as a polydata.

        Returns
        -------
        vtk.vtkPolyData
            Polydata of the model.

        Examples
        --------
            >>> polydata = model.as_polydata()
        """
        model_mesh = Mesh(self)
        return model_mesh.as_polydata()

    def get_scoped_polydata(self, scope):
        """Get the scoped polydata of the model.

        Parameters
        ----------
        scope : Scope
            Scope of the model.

        Returns
        -------
        vtk.vtkPolyData
            Scoped polydata of the model.

        Examples
        --------
            >>> scoped_polydata = model.get_scoped_polydata(scope)
        """
        model_mesh = Mesh(self)
        return model_mesh.get_scoped_polydata(scope)
=======
        return PrimeLogger().python_logger

    @property
    def logger(self) -> PrimeLogger:
        """Get PyPrimeMesh's logger instance.

        PyPrimeMesh's logger instance can be used to save the logs to a file,
        redirect the logs to the given stream, control the verbosity
        of messages printed by PyPrimeMesh and more.

        Returns
        -------
        PrimeLogger
            PyPrimeMesh's logger instance.

        Examples
        --------
        Save logs to a file.

        >>> model.logger.add_file_handler(logs_dir=r"./tmp")

        """
        return PrimeLogger()
>>>>>>> 8b7dc430
<|MERGE_RESOLUTION|>--- conflicted
+++ resolved
@@ -394,44 +394,6 @@
         >>> model.python_logger.setLevel(logging.DEBUG)
 
         """
-<<<<<<< HEAD
-        return PrimeLogger().get_logger()
-
-    def as_polydata(self):
-        """Get the model as a polydata.
-
-        Returns
-        -------
-        vtk.vtkPolyData
-            Polydata of the model.
-
-        Examples
-        --------
-            >>> polydata = model.as_polydata()
-        """
-        model_mesh = Mesh(self)
-        return model_mesh.as_polydata()
-
-    def get_scoped_polydata(self, scope):
-        """Get the scoped polydata of the model.
-
-        Parameters
-        ----------
-        scope : Scope
-            Scope of the model.
-
-        Returns
-        -------
-        vtk.vtkPolyData
-            Scoped polydata of the model.
-
-        Examples
-        --------
-            >>> scoped_polydata = model.get_scoped_polydata(scope)
-        """
-        model_mesh = Mesh(self)
-        return model_mesh.get_scoped_polydata(scope)
-=======
         return PrimeLogger().python_logger
 
     @property
@@ -455,4 +417,38 @@
 
         """
         return PrimeLogger()
->>>>>>> 8b7dc430
+
+    def as_polydata(self):
+        """Get the model as a polydata.
+
+        Returns
+        -------
+        vtk.vtkPolyData
+            Polydata of the model.
+
+        Examples
+        --------
+            >>> polydata = model.as_polydata()
+        """
+        model_mesh = Mesh(self)
+        return model_mesh.as_polydata()
+
+    def get_scoped_polydata(self, scope):
+        """Get the scoped polydata of the model.
+
+        Parameters
+        ----------
+        scope : Scope
+            Scope of the model.
+
+        Returns
+        -------
+        vtk.vtkPolyData
+            Scoped polydata of the model.
+
+        Examples
+        --------
+            >>> scoped_polydata = model.get_scoped_polydata(scope)
+        """
+        model_mesh = Mesh(self)
+        return model_mesh.get_scoped_polydata(scope)