--- conflicted
+++ resolved
@@ -42,16 +42,11 @@
         _SurfaceUtilities.__init__(self, model)
         self._model = model
 
-<<<<<<< HEAD
-    def add_thickness(self, zonelets: Iterable[int], params: AddParams) -> AddResults:
-        """Thickens the selected list of face zonelet ids.
-=======
+
     def add_thickness(
         self, zonelets: Iterable[int], params: AddThicknessParams
     ) -> AddThicknessResults:
-        """Adds thickness to the selected list of face zonelet ids.
-
->>>>>>> 37081254
+        """Thickens the selected list of face zonelet ids.
 
         Parameters
         ----------
