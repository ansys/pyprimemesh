--- conflicted
+++ resolved
@@ -331,8 +331,6 @@
                 self._model._sync_up_model()
         return result
 
-<<<<<<< HEAD
-=======
     def export_fluent_case(
         self, file_name: str, export_fluent_case_params: ExportFluentCaseParams
     ) -> FileWriteResults:
@@ -361,7 +359,6 @@
             result = super().export_fluent_case(temp_file_name, export_fluent_case_params)
         return result
 
->>>>>>> 6caff3dd
     def import_mapdl_cdb(
         self, file_name: str, params: ImportMapdlCdbParams
     ) -> ImportMapdlCdbResults:
