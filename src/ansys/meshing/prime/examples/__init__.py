--- conflicted
+++ resolved
@@ -1,483 +1,3 @@
-<<<<<<< HEAD
-"""Examples module for PyPrimeMesh
-"""
-import os
-from typing import Optional, Union
-
-from .download import download_file
-from .unit_test_examples import download_test_examples
-
-__all__ = [
-    'clear_download_cache',
-    'download_file',
-    'download_elbow_pmdat',
-    'download_elbow_fmd',
-    'download_elbow_scdoc',
-    'download_bracket_fmd',
-    'download_bracket_scdoc',
-    'download_toy_car_pmdat',
-    'download_toy_car_fmd',
-    'download_toy_car_scdoc',
-    'download_pipe_tee_pmdat',
-    'download_pipe_tee_fmd',
-]
-
-_DOWNLOADS = []
-
-
-def download_elbow_pmdat(
-    destination: Optional[str] = None, force: bool = False
-) -> Union[str, os.PathLike]:
-    """Download PMDAT file for the mixing elbow example
-
-    Parameters
-    ----------
-    destination: Optional[str]
-        Destination for the file to be downloaded.
-        If nothing is provided, the default path in app data is used
-    force: bool
-        If true, the file is always downloaded.
-        If false, an existing file in the cache may be re-used.
-
-    Returns
-    -------
-    str
-        Local path to the downloaded file
-
-    Raises
-    ------
-    ValueError
-        When the provided destination path does not exist on file
-
-    Examples
-    --------
-    >>> import ansys.meshing.prime as prime
-    >>> import ansys.meshing.prime.examples as prime_examples
-    >>> with prime.launch_prime() as session:
-    >>>     model = session.model
-    >>>     elbow = prime_examples.download_elbow_pmdat()
-    >>>     with prime.FileIO(model) as io:
-    >>>         _ = io.read_pmdat(elbow, params=prime.FileReadParams(model))
-    >>>     print(model)
-
-    """
-
-    file = download_file(
-        'mixing_elbow.pmdat', 'pyprimemesh', 'mixing_elbow', destination=destination, force=force
-    )
-    _DOWNLOADS.append(file)
-    return file
-
-
-def download_elbow_fmd(
-    destination: Optional[str] = None, force: bool = False
-) -> Union[str, os.PathLike]:
-    """Download FMD file for the mixing elbow example
-
-    Parameters
-    ----------
-    destination: Optional[str]
-        Destination for the file to be downloaded.
-        If nothing is provided, the default path in app data is used
-    force: bool
-        If true, the file is always downloaded.
-        If false, an existing file in the cache may be re-used.
-
-    Returns
-    -------
-    str
-        Local path to the downloaded file
-
-    Raises
-    ------
-    ValueError
-        When the provided destination path does not exist on file
-
-    Examples
-    --------
-    >>> import ansys.meshing.prime as prime
-    >>> import ansys.meshing.prime.examples as prime_examples
-    >>> with prime.launch_prime() as session:
-    >>>     model = session.model
-    >>>     elbow = prime_examples.download_elbow_fmd()
-    >>>     with prime.FileIO(model) as io:
-    >>>         _ = io.import_cad(elbow, params=prime.ImportCADParams(model))
-    >>>     print(model)
-
-    """
-
-    file = download_file(
-        'mixing_elbow.fmd', 'pyprimemesh', 'mixing_elbow', destination=destination, force=force
-    )
-    _DOWNLOADS.append(file)
-    return file
-
-
-def download_elbow_scdoc(
-    destination: Optional[str] = None, force: bool = False
-) -> Union[str, os.PathLike]:
-    """Download SCDOC file for the mixing elbow example
-
-    Parameters
-    ----------
-    destination: Optional[str]
-        Destination for the file to be downloaded.
-        If nothing is provided, the default path in app data is used
-    force: bool
-        If true, the file is always downloaded.
-        If false, an existing file in the cache may be re-used.
-
-    Returns
-    -------
-    str
-        Local path to the downloaded file
-
-    Raises
-    ------
-    ValueError
-        When the provided destination path does not exist on file
-
-    Examples
-    --------
-    >>> import ansys.meshing.prime as prime
-    >>> import ansys.meshing.prime.examples as prime_examples
-    >>> with prime.launch_prime() as session:
-    >>>     model = session.model
-    >>>     elbow = prime_examples.download_elbow_scdoc()
-    >>>     with prime.FileIO(model) as io:
-    >>>         _ = io.import_cad(elbow, params=prime.ImportCADParams(model))
-    >>>     print(model)
-
-    """
-
-    file = download_file(
-        'mixing_elbow.scdoc', 'pyprimemesh', 'mixing_elbow', destination=destination, force=force
-    )
-    _DOWNLOADS.append(file)
-    return file
-
-
-def download_bracket_fmd(
-    destination: Optional[str] = None, force: bool = False
-) -> Union[str, os.PathLike]:
-    """Download FMD file for the bracket scaffold example
-
-    Parameters
-    ----------
-    destination: Optional[str]
-        Destination for the file to be downloaded.
-        If nothing is provided, the default path in app data is used
-    force: bool
-        If true, the file is always downloaded.
-        If false, an existing file in the cache may be re-used.
-
-    Returns
-    -------
-    str
-        Local path to the downloaded file
-
-    Raises
-    ------
-    ValueError
-        When the provided destination path does not exist on file
-
-    Examples
-    --------
-    >>> import ansys.meshing.prime as prime
-    >>> import ansys.meshing.prime.examples as prime_examples
-    >>> with prime.launch_prime() as session:
-    >>>     model = session.model
-    >>>     bracket = prime_examples.download_bracket_fmd()
-    >>>     with prime.FileIO(model) as io:
-    >>>         _ = io.import_cad(bracket, params=prime.ImportCADParams(model))
-    >>>     print(model)
-
-    """
-
-    file = download_file(
-        'bracket_mid_surface.fmd',
-        'pyprimemesh',
-        'bracket_scaffold',
-        destination=destination,
-        force=force,
-    )
-    _DOWNLOADS.append(file)
-    return file
-
-
-def download_bracket_scdoc(
-    destination: Optional[str] = None, force: bool = False
-) -> Union[str, os.PathLike]:
-    """Download SCDOC file for the bracket scaffold example
-
-    Parameters
-    ----------
-    destination: Optional[str]
-        Destination for the file to be downloaded.
-        If nothing is provided, the default path in app data is used
-    force: bool
-        If true, the file is always downloaded.
-        If false, an existing file in the cache may be re-used.
-
-    Returns
-    -------
-    str
-        Local path to the downloaded file
-
-    Raises
-    ------
-    ValueError
-        When the provided destination path does not exist on file
-
-    Examples
-    --------
-    >>> import ansys.meshing.prime as prime
-    >>> import ansys.meshing.prime.examples as prime_examples
-    >>> with prime.launch_prime() as session:
-    >>>     model = session.model
-    >>>     bracket = prime_examples.download_bracket_scdoc()
-    >>>     with prime.FileIO(model) as io:
-    >>>         _ = io.import_cad(bracket, params=prime.ImportCADParams(model))
-    >>>     print(model)
-
-    """
-
-    file = download_file(
-        'bracket_mid_surface.scdoc',
-        'pyprimemesh',
-        'bracket_scaffold',
-        destination=destination,
-        force=force,
-    )
-    _DOWNLOADS.append(file)
-    return file
-
-
-def download_toy_car_pmdat(
-    destination: Optional[str] = None, force: bool = False
-) -> Union[str, os.PathLike]:
-    """Download PMDAT file for the toy car example
-
-    Parameters
-    ----------
-    destination: Optional[str]
-        Destination for the file to be downloaded.
-        If nothing is provided, the default path in app data is used
-    force: bool
-        If true, the file is always downloaded.
-        If false, an existing file in the cache may be re-used.
-
-    Returns
-    -------
-    str
-        Local path to the downloaded file
-
-    Raises
-    ------
-    ValueError
-        When the provided destination path does not exist on file
-
-    Examples
-    --------
-    >>> import ansys.meshing.prime as prime
-    >>> import ansys.meshing.prime.examples as prime_examples
-    >>> with prime.launch_prime() as session:
-    >>>     model = session.model
-    >>>     toy_car = prime_examples.download_toy_car_pmdat()
-    >>>     with prime.FileIO(model) as io:
-    >>>         _ = io.read_pmdat(toy_car, params=prime.FileReadParams(model))
-    >>>     print(model)
-
-    """
-
-    file = download_file(
-        'toy_car.pmdat', 'pyprimemesh', 'toy_car', destination=destination, force=force
-    )
-    _DOWNLOADS.append(file)
-    return file
-
-
-def download_toy_car_fmd(
-    destination: Optional[str] = None, force: bool = False
-) -> Union[str, os.PathLike]:
-    """Download FMD file for the toy car example
-
-    Parameters
-    ----------
-    destination: Optional[str]
-        Destination for the file to be downloaded.
-        If nothing is provided, the default path in app data is used
-    force: bool
-        If true, the file is always downloaded.
-        If false, an existing file in the cache may be re-used.
-
-    Returns
-    -------
-    str
-        Local path to the downloaded file
-
-    Raises
-    ------
-    ValueError
-        When the provided destination path does not exist on file
-
-    Examples
-    --------
-    >>> import ansys.meshing.prime as prime
-    >>> import ansys.meshing.prime.examples as prime_examples
-    >>> with prime.launch_prime() as session:
-    >>>     model = session.model
-    >>>     toy_car = prime_examples.download_toy_car_fmd()
-    >>>     with prime.FileIO(model) as io:
-    >>>         _ = io.import_cad(toy_car, params=prime.ImportCADParams(model))
-    >>>     print(model)
-
-    """
-
-    file = download_file(
-        'toy_car.fmd', 'pyprimemesh', 'toy_car', destination=destination, force=force
-    )
-    _DOWNLOADS.append(file)
-    return file
-
-
-def download_toy_car_scdoc(
-    destination: Optional[str] = None, force: bool = False
-) -> Union[str, os.PathLike]:
-    """Download SCDOC file for the toy car example
-
-    Parameters
-    ----------
-    destination: Optional[str]
-        Destination for the file to be downloaded.
-        If nothing is provided, the default path in app data is used
-    force: bool
-        If true, the file is always downloaded.
-        If false, an existing file in the cache may be re-used.
-
-    Returns
-    -------
-    str
-        Local path to the downloaded file
-
-    Raises
-    ------
-    ValueError
-        When the provided destination path does not exist on file
-
-    Examples
-    --------
-    >>> import ansys.meshing.prime as prime
-    >>> import ansys.meshing.prime.examples as prime_examples
-    >>> with prime.launch_prime() as session:
-    >>>     model = session.model
-    >>>     toy_car = prime_examples.download_toy_car_scdoc()
-    >>>     with prime.FileIO(model) as io:
-    >>>         _ = io.import_cad(toy_car, params=prime.ImportCADParams(model))
-    >>>     print(model)
-
-    """
-
-    file = download_file(
-        'toy_car.scdoc', 'pyprimemesh', 'toy_car', destination=destination, force=force
-    )
-    _DOWNLOADS.append(file)
-    return file
-
-
-def download_pipe_tee_pmdat(
-    destination: Optional[str] = None, force: bool = False
-) -> Union[str, os.PathLike]:
-    """Download PMDAT file for the pipe tee example
-
-    Parameters
-    ----------
-    destination: Optional[str]
-        Destination for the file to be downloaded.
-        If nothing is provided, the default path in app data is used
-    force: bool
-        If true, the file is always downloaded.
-        If false, an existing file in the cache may be re-used.
-
-    Returns
-    -------
-    str
-        Local path to the downloaded file
-
-    Raises
-    ------
-    ValueError
-        When the provided destination path does not exist on file
-
-    Examples
-    --------
-    >>> import ansys.meshing.prime as prime
-    >>> import ansys.meshing.prime.examples as prime_examples
-    >>> with prime.launch_prime() as session:
-    >>>     model = session.model
-    >>>     pipe_tee = prime_examples.download_pipe_tee_pmdat()
-    >>>     with prime.FileIO(model) as io:
-    >>>         _ = io.read_pmdat(pipe_tee, params=prime.FileReadParams(model))
-    >>>     print(model)
-
-    """
-
-    file = download_file(
-        'pipe_tee.pmdat', 'pyprimemesh', 'pipe_tee', destination=destination, force=force
-    )
-    _DOWNLOADS.append(file)
-    return file
-
-
-def download_pipe_tee_fmd(
-    destination: Optional[str] = None, force: bool = False
-) -> Union[str, os.PathLike]:
-    """Download FMD file for the pipe tee example
-
-    Parameters
-    ----------
-    destination: Optional[str]
-        Destination for the file to be downloaded.
-        If nothing is provided, the default path in app data is used
-    force: bool
-        If true, the file is always downloaded.
-        If false, an existing file in the cache may be re-used.
-
-    Returns
-    -------
-    str
-        Local path to the downloaded file
-
-    Raises
-    ------
-    ValueError
-        When the provided destination path does not exist on file
-
-    Examples
-    --------
-    >>> import ansys.meshing.prime as prime
-    >>> import ansys.meshing.prime.examples as prime_examples
-    >>> with prime.launch_prime() as session:
-    >>>     model = session.model
-    >>>     pipe_tee = prime_examples.download_pipe_tee_fmd()
-    >>>     with prime.FileIO(model) as io:
-    >>>         _ = io.import_cad(pipe_tee, params=prime.ImportCADParams(model))
-    >>>     print(model)
-
-    """
-
-    file = download_file(
-        'pipe_tee.fmd', 'pyprimemesh', 'pipe_tee', destination=destination, force=force
-    )
-    _DOWNLOADS.append(file)
-    return file
-
-
-def clear_download_cache():
-    """Clears the cache of downloaded files"""
-    [os.remove(_file) for _file in _DOWNLOADS]
-    _DOWNLOADS.clear()
-=======
 from .examples import *
 from .examples import (
     download_bracket_fmd,
@@ -491,5 +11,4 @@
     download_toy_car_fmd,
     download_toy_car_pmdat,
     download_toy_car_scdoc,
-)
->>>>>>> d4fc6469
+)