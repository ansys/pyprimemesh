"""Examples module for PyPrime
"""
import os
from typing import Union, Optional
from .download import download_file

__all__ = [
    'clear_download_cache',
    'download_file',
    'download_elbow_pmdat',
    'download_elbow_fmd',
    'download_elbow_scdoc',
<<<<<<< HEAD
    'download_bracket_fmd',
    'download_bracket_scdoc',
=======
    'download_toy_car_pmdat',
    'download_toy_car_fmd',
    'download_toy_car_scdoc',
>>>>>>> 19d1e13a
]

_DOWNLOADS = []


def download_elbow_pmdat(
    destination: Optional[str] = None, force: bool = False
) -> Union[str, os.PathLike]:
    """Download PMDAT file for the mixing elbow example

    Parameters
    ----------
    destination: Optional[str]
        Destination for the file to be downloaded.
        If nothing is provided, the default path in app data is used
    force: bool
        If true, the file is always downloaded.
        If false, an existing file in the cache may be re-used.

    Returns
    -------
    str
        Local path to the downloaded file

    Raises
    ------
    ValueError
        When the provided destination path does not exist on file

    Examples
    --------
    >>> import ansys.meshing.prime as pyprime
    >>> import ansys.meshing.prime.examples as pyprime_examples
    >>> with pyprime.launch_prime() as session:
    >>>     model = session.model
    >>>     elbow = pyprime_examples.download_elbow_pmdat()
    >>>     with pyprime.FileIO(model) as io:
    >>>         _ = io.read_pmdat(elbow, params=pyprime.FileReadParams(model))
    >>>     print(model)
    >>> pyprime_examples.clear_download_cache()
    """
    if destination is not None and not os.path.isdir(destination):
        raise ValueError('destination directory provided does not exist')
    file = download_file(
        'mixing_elbow.pmdat', 'pyprime', 'mixing_elbow', destination=destination, force=force
    )
    _DOWNLOADS.append(file)
    return file


def download_elbow_fmd(
    destination: Optional[str] = None, force: bool = False
) -> Union[str, os.PathLike]:
    """Download FMD file for the mixing elbow example

    Parameters
    ----------
    destination: Optional[str]
        Destination for the file to be downloaded.
        If nothing is provided, the default path in app data is used
    force: bool
        If true, the file is always downloaded.
        If false, an existing file in the cache may be re-used.

    Returns
    -------
    str
        Local path to the downloaded file

    Raises
    ------
    ValueError
        When the provided destination path does not exist on file

    Examples
    --------
    >>> import ansys.meshing.prime as pyprime
    >>> import ansys.meshing.prime.examples as pyprime_examples
    >>> with pyprime.launch_prime() as session:
    >>>     model = session.model
    >>>     elbow = pyprime_examples.download_elbow_fmd()
    >>>     with pyprime.FileIO(model) as io:
    >>>         _ = io.import_cad(elbow, params=pyprime.ImportCADParams(model))
    >>>     print(model)
    >>> pyprime_examples.clear_download_cache()
    """
    if destination is not None and not os.path.isdir(destination):
        raise ValueError('destination directory provided does not exist')
    file = download_file(
        'mixing_elbow.fmd', 'pyprime', 'mixing_elbow', destination=destination, force=force
    )
    _DOWNLOADS.append(file)
    return file


def download_elbow_scdoc(
    destination: Optional[str] = None, force: bool = False
) -> Union[str, os.PathLike]:
    """Download SCDOC file for the mixing elbow example

    Parameters
    ----------
    destination: Optional[str]
        Destination for the file to be downloaded.
        If nothing is provided, the default path in app data is used
    force: bool
        If true, the file is always downloaded.
        If false, an existing file in the cache may be re-used.

    Returns
    -------
    str
        Local path to the downloaded file

    Raises
    ------
    ValueError
        When the provided destination path does not exist on file

    Examples
    --------
    >>> import ansys.meshing.prime as pyprime
    >>> import ansys.meshing.prime.examples as pyprime_examples
    >>> with pyprime.launch_prime() as session:
    >>>     model = session.model
    >>>     elbow = pyprime_examples.download_elbow_scdoc()
    >>>     with pyprime.FileIO(model) as io:
    >>>         _ = io.import_cad(elbow, params=pyprime.ImportCADParams(model))
    >>>     print(model)
    >>> pyprime_examples.clear_download_cache()
    """
    if destination is not None and not os.path.isdir(destination):
        raise ValueError('destination directory provided does not exist')
    file = download_file(
        'mixing_elbow.scdoc', 'pyprime', 'mixing_elbow', destination=destination, force=force
    )
    _DOWNLOADS.append(file)
    return file

def download_bracket_fmd(
    destination: Optional[str] = None, force: bool = False
) -> Union[str, os.PathLike]:
    """Download FMD file for the bracket scaffold example

    Parameters
    ----------
    destination: Optional[str]
        Destination for the file to be downloaded.
        If nothing is provided, the default path in app data is used
    force: bool
        If true, the file is always downloaded.
        If false, an existing file in the cache may be re-used.

    Returns
    -------
    str
        Local path to the downloaded file

    Raises
    ------
    ValueError
        When the provided destination path does not exist on file

    Examples
    --------
    >>> import ansys.meshing.prime as pyprime
    >>> import ansys.meshing.prime.examples as pyprime_examples
    >>> with pyprime.launch_prime() as session:
    >>>     model = session.model
    >>>     bracket = pyprime_examples.download_bracket_fmd()
    >>>     with pyprime.FileIO(model) as io:
    >>>         _ = io.import_cad(bracket, params=pyprime.ImportCADParams(model))
    >>>     print(model)
    >>> pyprime_examples.clear_download_cache()
    """
    if destination is not None and not os.path.isdir(destination):
        raise ValueError('destination directory provided does not exist')
    file = download_file(
        'bracket_mid_surface.fmd', 'pyprime', 'bracket_scaffold', destination=destination, force=force
    )
    _DOWNLOADS.append(file)
    return file


def download_bracket_scdoc(
    destination: Optional[str] = None, force: bool = False
) -> Union[str, os.PathLike]:
    """Download SCDOC file for the bracket scaffold example

    Parameters
    ----------
    destination: Optional[str]
        Destination for the file to be downloaded.
        If nothing is provided, the default path in app data is used
    force: bool
        If true, the file is always downloaded.
        If false, an existing file in the cache may be re-used.

    Returns
    -------
    str
        Local path to the downloaded file

    Raises
    ------
    ValueError
        When the provided destination path does not exist on file

    Examples
    --------
    >>> import ansys.meshing.prime as pyprime
    >>> import ansys.meshing.prime.examples as pyprime_examples
    >>> with pyprime.launch_prime() as session:
    >>>     model = session.model
    >>>     bracket = pyprime_examples.download_bracket_scdoc()
    >>>     with pyprime.FileIO(model) as io:
    >>>         _ = io.import_cad(bracket, params=pyprime.ImportCADParams(model))
    >>>     print(model)
    >>> pyprime_examples.clear_download_cache()
    """
    if destination is not None and not os.path.isdir(destination):
        raise ValueError('destination directory provided does not exist')
    file = download_file(
        'bracket_mid_surface.scdoc', 'pyprime', 'bracket_scaffold', destination=destination, force=force
    )
    _DOWNLOADS.append(file)
    return file


def download_toy_car_pmdat(
    destination: Optional[str] = None, force: bool = False
) -> Union[str, os.PathLike]:
    """Download PMDAT file for the toy car example

    Parameters
    ----------
    destination: Optional[str]
        Destination for the file to be downloaded.
        If nothing is provided, the default path in app data is used
    force: bool
        If true, the file is always downloaded.
        If false, an existing file in the cache may be re-used.

    Returns
    -------
    str
        Local path to the downloaded file

    Raises
    ------
    ValueError
        When the provided destination path does not exist on file

    Examples
    --------
    >>> import ansys.meshing.prime as pyprime
    >>> import ansys.meshing.prime.examples as pyprime_examples
    >>> with pyprime.launch_prime() as session:
    >>>     model = session.model
    >>>     toy_car = pyprime_examples.download_toy_car_pmdat()
    >>>     with pyprime.FileIO(model) as io:
    >>>         _ = io.read_pmdat(toy_car, params=pyprime.FileReadParams(model))
    >>>     print(model)
    >>> pyprime_examples.clear_download_cache()
    """
    if destination is not None and not os.path.isdir(destination):
        raise ValueError('destination directory provided does not exist')
    file = download_file(
        'toy_car.pmdat', 'pyprime', 'toy_car', destination=destination, force=force
    )
    _DOWNLOADS.append(file)
    return file


def download_toy_car_fmd(
    destination: Optional[str] = None, force: bool = False
) -> Union[str, os.PathLike]:
    """Download FMD file for the toy car example

    Parameters
    ----------
    destination: Optional[str]
        Destination for the file to be downloaded.
        If nothing is provided, the default path in app data is used
    force: bool
        If true, the file is always downloaded.
        If false, an existing file in the cache may be re-used.

    Returns
    -------
    str
        Local path to the downloaded file

    Raises
    ------
    ValueError
        When the provided destination path does not exist on file

    Examples
    --------
    >>> import ansys.meshing.prime as pyprime
    >>> import ansys.meshing.prime.examples as pyprime_examples
    >>> with pyprime.launch_prime() as session:
    >>>     model = session.model
    >>>     toy_car = pyprime_examples.download_toy_car_fmd()
    >>>     with pyprime.FileIO(model) as io:
    >>>         _ = io.import_cad(toy_car, params=pyprime.ImportCADParams(model))
    >>>     print(model)
    >>> pyprime_examples.clear_download_cache()
    """
    if destination is not None and not os.path.isdir(destination):
        raise ValueError('destination directory provided does not exist')
    file = download_file(
        'toy_car.fmd', 'pyprime', 'toy_car', destination=destination, force=force
    )
    _DOWNLOADS.append(file)
    return file


def download_toy_car_scdoc(
    destination: Optional[str] = None, force: bool = False
) -> Union[str, os.PathLike]:
    """Download SCDOC file for the toy car example

    Parameters
    ----------
    destination: Optional[str]
        Destination for the file to be downloaded.
        If nothing is provided, the default path in app data is used
    force: bool
        If true, the file is always downloaded.
        If false, an existing file in the cache may be re-used.

    Returns
    -------
    str
        Local path to the downloaded file

    Raises
    ------
    ValueError
        When the provided destination path does not exist on file

    Examples
    --------
    >>> import ansys.meshing.prime as pyprime
    >>> import ansys.meshing.prime.examples as pyprime_examples
    >>> with pyprime.launch_prime() as session:
    >>>     model = session.model
    >>>     toy_car = pyprime_examples.download_toy_car_scdoc()
    >>>     with pyprime.FileIO(model) as io:
    >>>         _ = io.import_cad(toy_car, params=pyprime.ImportCADParams(model))
    >>>     print(model)
    >>> pyprime_examples.clear_download_cache()
    """
    if destination is not None and not os.path.isdir(destination):
        raise ValueError('destination directory provided does not exist')
    file = download_file(
        'toy_car.scdoc', 'pyprime', 'toy_car', destination=destination, force=force
    )
    _DOWNLOADS.append(file)
    return file

def clear_download_cache():
    """Clears the cache of downloaded files"""
    [os.remove(_file) for _file in _DOWNLOADS]
    _DOWNLOADS.clear()<|MERGE_RESOLUTION|>--- conflicted
+++ resolved
@@ -10,14 +10,11 @@
     'download_elbow_pmdat',
     'download_elbow_fmd',
     'download_elbow_scdoc',
-<<<<<<< HEAD
     'download_bracket_fmd',
     'download_bracket_scdoc',
-=======
     'download_toy_car_pmdat',
     'download_toy_car_fmd',
     'download_toy_car_scdoc',
->>>>>>> 19d1e13a
 ]
 
 _DOWNLOADS = []
