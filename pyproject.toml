[build-system]
requires = ["flit_core >=3.2,<4"]
build-backend = "flit_core.buildapi"

[project]
name = "ansys-meshing-prime"
version = "0.4.0.dev5"
description = "PyPrimeMesh provides a python client to Ansys Prime Server. Ansys Prime Server delivers core Ansys meshing technology."
readme = "README.md"
requires-python = ">=3.7,<4"
license = {file = "LICENSE"}
authors = [{name = "ANSYS, Inc.", email = "pyansys.support@ansys.com"}]
maintainers = [{name = "PyAnsys developers", email = "pyansys.maintainers@ansys.com"}]
classifiers = [
    "Development Status :: 4 - Beta",
    "License :: OSI Approved :: MIT License",
    "Operating System :: OS Independent",
    "Programming Language :: Python :: 3.7",
    "Programming Language :: Python :: 3.8",
    "Programming Language :: Python :: 3.9",
    "Programming Language :: Python :: 3.10",
    "Programming Language :: Python :: 3.11",
]

dependencies = [
  "ansys-api-meshing-prime==0.1.1",
  "numpy>=1.14.0",
  "appdirs>=1.4.0",
  "importlib-metadata>=4.0,<5; python_version<='3.8'",
]

[project.optional-dependencies]
graphics = [
  "pyvista>=0.32.0",
]
tests = [
  "pytest==7.3.1",
  "pytest-cov==4.0.0",
]
doc = [
  "ansys-sphinx-theme==0.9.7",
  "jupyter-sphinx==0.4.0",
  "numpydoc==1.5.0",
<<<<<<< HEAD
  "pyvista==0.38.3",
  "Sphinx==6.1.3",
=======
  "pyvista==0.38.5",
  "Sphinx==5.3.0",
>>>>>>> a01d04cf
  "sphinx-autodoc-typehints==1.22",
  "sphinx-copybutton==0.5.1",
  "sphinx-gallery==0.12.2",
  "sphinx-notfound-page==0.8.3",
  "sphinxemoji==0.2.0",
]
all = [
  "pyvista>=0.32.0",
]

[project.urls]
Source = "https://github.com/pyansys/pyprimemesh"
Documentation = "https://prime.docs.pyansys.com"


[tool.flit.module]
name = "ansys.meshing.prime"

[tool.black]
line-length = 100
target-version = ['py37', 'py38', 'py39', 'py310']
skip-string-normalization = true
exclude = '''
/(
    \.eggs
  | \.git
  | \.hg
  | \.mypy_cache
  | \.tox
  | \.venv
  | _build
  | buck-out
  | build
  | dist
  # The following are specific to Black, you probably don't want those.
  | blib2to3
  | tests
  | profiling
  | src/ansys/meshing/prime/autogen
  | .md
  | doc
)/
'''<|MERGE_RESOLUTION|>--- conflicted
+++ resolved
@@ -41,13 +41,8 @@
   "ansys-sphinx-theme==0.9.7",
   "jupyter-sphinx==0.4.0",
   "numpydoc==1.5.0",
-<<<<<<< HEAD
-  "pyvista==0.38.3",
+  "pyvista==0.38.5",
   "Sphinx==6.1.3",
-=======
-  "pyvista==0.38.5",
-  "Sphinx==5.3.0",
->>>>>>> a01d04cf
   "sphinx-autodoc-typehints==1.22",
   "sphinx-copybutton==0.5.1",
   "sphinx-gallery==0.12.2",
