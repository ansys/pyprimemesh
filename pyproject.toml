--- conflicted
+++ resolved
@@ -33,12 +33,8 @@
   "ansys-tools-visualization-interface>=0.2.6,<1",
 ]
 tests = [
-<<<<<<< HEAD
   "ansys-tools-visualization-interface==0.2.6",
-  "pytest==8.2.1",
-=======
   "pytest==8.2.2",
->>>>>>> ad5bd976
   "pytest-cov==5.0.0",
   "pytest-pyvista==0.1.9",
   "pytest-xvfb==3.0.0",
