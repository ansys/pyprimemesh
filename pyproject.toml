[build-system]
requires = ["flit_core >=3.2,<4"]
build-backend = "flit_core.buildapi"

[project]
name = "ansys-meshing-prime"
version = "0.9.0.dev3"
description = "PyPrimeMesh is a Python client to Ansys Prime Server, which delivers core Ansys meshing technology."
readme = "README.md"
requires-python = ">=3.10,<4"
license = {file = "LICENSE"}
authors = [{name = "ANSYS, Inc.", email = "pyansys.core@ansys.com"}]
maintainers =  [{name = "ANSYS, Inc.", email = "pyansys.core@ansys.com"}]
classifiers = [
    "Development Status :: 4 - Beta",
    "License :: OSI Approved :: MIT License",
    "Operating System :: OS Independent",
    "Programming Language :: Python :: 3.10",
    "Programming Language :: Python :: 3.11",
    "Programming Language :: Python :: 3.12",
    "Programming Language :: Python :: 3.13",
]

dependencies = [
  "ansys-api-meshing-prime==0.1.4",
  "numpy>=1.14.0",
  "appdirs>=1.4.0",
  "importlib-metadata>=4.0,<5; python_version<='3.8'",
  "numpy<2.3", # temporary fix since breaks visualization
]

[project.optional-dependencies]
graphics = [
  "ansys-tools-visualization-interface>=0.4.7,<1",
]
tests = [
<<<<<<< HEAD
  "ansys-tools-visualization-interface==0.10.0",
  "pytest==8.3.5",
  "pytest-cov==6.1.1",
=======
  "ansys-tools-visualization-interface==0.9.2",
  "pytest==8.4.1",
  "pytest-cov==6.2.1",
>>>>>>> 603412b3
  "pytest-pyvista==0.1.9",
  "pytest-xvfb==3.1.1",
  "pyvista[trame]==0.45.2",
]
doc = [
  "ansys-sphinx-theme[autoapi]==1.5.2",
  "ansys-tools-visualization-interface==0.10.0",
  "jupyter-sphinx==0.5.3",
  "numpydoc==1.8.0",
  "sphinx==8.2.3",
  "sphinx_design==0.6.1",
  "pyvista==0.45.2",
  "sphinx-autodoc-typehints==3.1.0",
  "sphinx-copybutton==0.5.2",
  "sphinx-gallery==0.19.0",
  "sphinx-notfound-page==1.1.0",
  "sphinxemoji==0.3.1",
]
all = [
  "ansys-tools-visualization-interface>=0.2.6,<1",
]

[project.urls]
Source = "https://github.com/ansys/pyprimemesh"
Issues = "https://github.com/ansys/pyprimemesh/issues"
Discussions = "https://github.com/ansys/pyprimemesh/discussions"
Documentation = "https://prime.docs.pyansys.com"
Releases = "https://github.com/ansys/pyprimemesh/releases"

[tool.flit.module]
name = "ansys.meshing.prime"

[tool.black]
line-length = 100
skip-string-normalization = true
exclude = '''
/(
    \.eggs
  | \.git
  | \.hg
  | \.mypy_cache
  | \.tox
  | \.venv
  | _build
  | buck-out
  | build
  | dist
  # The following are specific to Black, you probably don't want those.
  | blib2to3
  | tests
  | profiling
  | src/ansys/meshing/prime/autogen
  | .md
  | doc
)/
'''
[tool.pytest.ini_options]
minversion = "7.1"
addopts = "-ra --cov=ansys.meshing.prime.core --cov=ansys.meshing.prime.internals --cov=ansys.meshing.prime.lucid --cov=ansys.meshing.prime.graphics --cov-report=term --cov-report=html:.cov/html --image_cache_dir tests/graphics/image_cache --add_missing_images"
testpaths = [
    "tests",
]

[tool.towncrier]
directory = "doc/changelog.d"
filename = "CHANGELOG.md"
start_string = "<!-- towncrier release notes start -->\n"
underlines = ["", "", ""]
template = "doc/changelog.d/changelog_template.jinja"
title_format = "## [{version}](https://github.com/ansys/pyprimemesh/releases/tag/v{version}) - {project_date}"
issue_format = "[#{issue}](https://github.com/ansys/pyprimemesh/pull/{issue})"

[[tool.towncrier.type]]
directory = "added"
name = "Added"
showcontent = true

[[tool.towncrier.type]]
directory = "changed"
name = "Changed"
showcontent = true

[[tool.towncrier.type]]
directory = "fixed"
name = "Fixed"
showcontent = true

[[tool.towncrier.type]]
directory = "dependencies"
name = "Dependencies"
showcontent = true

[[tool.towncrier.type]]
directory = "miscellaneous"
name = "Miscellaneous"
showcontent = true


[[tool.towncrier.type]]
directory = "documentation"
name = "Documentation"
showcontent = true

[[tool.towncrier.type]]
directory = "maintenance"
name = "Maintenance"
showcontent = true

[[tool.towncrier.type]]
directory = "test"
name = "Test"
showcontent = true<|MERGE_RESOLUTION|>--- conflicted
+++ resolved
@@ -34,15 +34,9 @@
   "ansys-tools-visualization-interface>=0.4.7,<1",
 ]
 tests = [
-<<<<<<< HEAD
   "ansys-tools-visualization-interface==0.10.0",
-  "pytest==8.3.5",
-  "pytest-cov==6.1.1",
-=======
-  "ansys-tools-visualization-interface==0.9.2",
   "pytest==8.4.1",
   "pytest-cov==6.2.1",
->>>>>>> 603412b3
   "pytest-pyvista==0.1.9",
   "pytest-xvfb==3.1.1",
   "pyvista[trame]==0.45.2",
