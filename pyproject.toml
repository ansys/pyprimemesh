[build-system]
requires = ["flit_core >=3.2,<4"]
build-backend = "flit_core.buildapi"

[project]
name = "ansys-meshing-prime"
version = "0.7.0.dev14"
description = "PyPrimeMesh is a Python client to Ansys Prime Server, which delivers core Ansys meshing technology."
readme = "README.md"
requires-python = ">=3.10,<4"
license = {file = "LICENSE"}
authors = [{name = "ANSYS, Inc.", email = "pyansys.core@ansys.com"}]
maintainers =  [{name = "ANSYS, Inc.", email = "pyansys.core@ansys.com"}]
classifiers = [
    "Development Status :: 4 - Beta",
    "License :: OSI Approved :: MIT License",
    "Operating System :: OS Independent",
    "Programming Language :: Python :: 3.10",
    "Programming Language :: Python :: 3.11",
    "Programming Language :: Python :: 3.12",
]

dependencies = [
  "ansys-api-meshing-prime==0.1.3",
  "numpy>=1.14.0",
  "appdirs>=1.4.0",
  "importlib-metadata>=4.0,<5; python_version<='3.8'",
]

[project.optional-dependencies]
graphics = [
  "ansys-tools-visualization-interface>=0.2.6,<1",
]
tests = [
  "ansys-tools-visualization-interface==0.4.4",
  "pytest==8.3.3",
  "pytest-cov==5.0.0",
  "pytest-pyvista==0.1.9",
  "pytest-xvfb==3.0.0",
  "pyvista[trame]==0.44.1"
]
doc = [
<<<<<<< HEAD
  "ansys-sphinx-theme[autoapi]==1.1.2",
  "ansys-tools-visualization-interface==0.4.4",
  "jupyter-sphinx==0.5.3",
  "numpydoc==1.7.0",
  "sphinx==7.2.6",
=======
  "ansys-sphinx-theme==1.0.11",
  "ansys-tools-visualization-interface==0.4.4",
  "jupyter-sphinx==0.5.3",
  "numpydoc==1.8.0",
  "sphinx==8.0.2",
>>>>>>> 99d25eb1
  "sphinx_design==0.6.1",
  "pyvista==0.44.1",
  "sphinx-autodoc-typehints==2.4.4",
  "sphinx-copybutton==0.5.2",
  "sphinx-gallery==0.17.1",
  "sphinx-notfound-page==1.0.4",
  "sphinxemoji==0.3.1",
]
all = [
  "ansys-tools-visualization-interface>=0.2.6,<1",
]

[project.urls]
Source = "https://github.com/ansys/pyprimemesh"
Issues = "https://github.com/ansys/pyprimemesh/issues"
Discussions = "https://github.com/ansys/pyprimemesh/discussions"
Documentation = "https://prime.docs.pyansys.com"
Releases = "https://github.com/ansys/pyprimemesh/releases"

[tool.flit.module]
name = "ansys.meshing.prime"

[tool.black]
line-length = 100
skip-string-normalization = true
exclude = '''
/(
    \.eggs
  | \.git
  | \.hg
  | \.mypy_cache
  | \.tox
  | \.venv
  | _build
  | buck-out
  | build
  | dist
  # The following are specific to Black, you probably don't want those.
  | blib2to3
  | tests
  | profiling
  | src/ansys/meshing/prime/autogen
  | .md
  | doc
)/
'''
[tool.pytest.ini_options]
minversion = "7.1"
addopts = "-ra --cov=ansys.meshing.prime.core --cov=ansys.meshing.prime.internals --cov=ansys.meshing.prime.lucid --cov=ansys.meshing.prime.graphics --cov-report=term --cov-report=html:.cov/html --image_cache_dir tests/graphics/image_cache --add_missing_images"
testpaths = [
    "tests",
]

[tool.towncrier]
directory = "doc/changelog.d"
filename = "CHANGELOG.md"
start_string = "<!-- towncrier release notes start -->\n"
underlines = ["", "", ""]
template = "doc/changelog.d/changelog_template.jinja"
title_format = "## [{version}](https://github.com/ansys/pyprimemesh/releases/tag/v{version}) - {project_date}"
issue_format = "[#{issue}](https://github.com/ansys/pyprimemesh/pull/{issue})"

[[tool.towncrier.type]]
directory = "added"
name = "Added"
showcontent = true

[[tool.towncrier.type]]
directory = "changed"
name = "Changed"
showcontent = true

[[tool.towncrier.type]]
directory = "fixed"
name = "Fixed"
showcontent = true

[[tool.towncrier.type]]
directory = "dependencies"
name = "Dependencies"
showcontent = true

[[tool.towncrier.type]]
directory = "miscellaneous"
name = "Miscellaneous"
showcontent = true


[[tool.towncrier.type]]
directory = "documentation"
name = "Documentation"
showcontent = true

[[tool.towncrier.type]]
directory = "maintenance"
name = "Maintenance"
showcontent = true

[[tool.towncrier.type]]
directory = "test"
name = "Test"
showcontent = true<|MERGE_RESOLUTION|>--- conflicted
+++ resolved
@@ -40,19 +40,11 @@
   "pyvista[trame]==0.44.1"
 ]
 doc = [
-<<<<<<< HEAD
   "ansys-sphinx-theme[autoapi]==1.1.2",
-  "ansys-tools-visualization-interface==0.4.4",
-  "jupyter-sphinx==0.5.3",
-  "numpydoc==1.7.0",
-  "sphinx==7.2.6",
-=======
-  "ansys-sphinx-theme==1.0.11",
   "ansys-tools-visualization-interface==0.4.4",
   "jupyter-sphinx==0.5.3",
   "numpydoc==1.8.0",
   "sphinx==8.0.2",
->>>>>>> 99d25eb1
   "sphinx_design==0.6.1",
   "pyvista==0.44.1",
   "sphinx-autodoc-typehints==2.4.4",
