--- conflicted
+++ resolved
@@ -44,13 +44,8 @@
   "jupyter-sphinx==0.5.3",
   "numpydoc==1.7.0",
   "Sphinx==7.2.6",
-<<<<<<< HEAD
   "pyvista==0.43.5",
-  "sphinx-autodoc-typehints==2.0.0",
-=======
-  "pyvista==0.43.4",
   "sphinx-autodoc-typehints==2.0.1",
->>>>>>> f31f050d
   "sphinx-copybutton==0.5.2",
   "sphinx-gallery==0.15.0",
   "sphinx-notfound-page==1.0.0",
