--- conflicted
+++ resolved
@@ -37,11 +37,7 @@
   "pytest==7.3.1",
   "pytest-cov==4.0.0",
   "pytest-pyvista==0.1.8",
-<<<<<<< HEAD
-  "pyvista>=0.32.0",
-=======
   "pyvista[trame]==0.38.6"
->>>>>>> 5ff6358b
 ]
 doc = [
   "ansys-sphinx-theme==0.9.8",
