[build-system]
requires = ["flit_core >=3.2,<4"]
build-backend = "flit_core.buildapi"

[project]
name = "ansys-meshing-prime"
version = "0.7.0.dev19"
description = "PyPrimeMesh is a Python client to Ansys Prime Server, which delivers core Ansys meshing technology."
readme = "README.md"
requires-python = ">=3.10,<4"
license = {file = "LICENSE"}
authors = [{name = "ANSYS, Inc.", email = "pyansys.core@ansys.com"}]
maintainers =  [{name = "ANSYS, Inc.", email = "pyansys.core@ansys.com"}]
classifiers = [
    "Development Status :: 4 - Beta",
    "License :: OSI Approved :: MIT License",
    "Operating System :: OS Independent",
    "Programming Language :: Python :: 3.10",
    "Programming Language :: Python :: 3.11",
    "Programming Language :: Python :: 3.12",
]

dependencies = [
  "ansys-api-meshing-prime==0.1.4",
  "numpy>=1.14.0",
  "appdirs>=1.4.0",
  "importlib-metadata>=4.0,<5; python_version<='3.8'",
]

[project.optional-dependencies]
graphics = [
  "ansys-tools-visualization-interface>=0.2.6,<1",
]
tests = [
  "ansys-tools-visualization-interface==0.4.6",
  "pytest==8.3.3",
  "pytest-cov==5.0.0",
  "pytest-pyvista==0.1.9",
  "pytest-xvfb==3.0.0",
  "pyvista[trame]==0.44.1"
]
doc = [
<<<<<<< HEAD
  "ansys-sphinx-theme[autoapi]==1.1.2",
  "ansys-tools-visualization-interface==0.4.6",
=======
  "ansys-sphinx-theme[autoapi]==1.1.6",
  "ansys-tools-visualization-interface==0.4.4",
>>>>>>> afa59db3
  "jupyter-sphinx==0.5.3",
  "numpydoc==1.8.0",
  "sphinx==8.1.3",
  "sphinx_design==0.6.1",
  "pyvista==0.44.1",
  "sphinx-autodoc-typehints==2.5.0",
  "sphinx-copybutton==0.5.2",
  "sphinx-gallery==0.18.0",
  "sphinx-notfound-page==1.0.4",
  "sphinxemoji==0.3.1",
]
all = [
  "ansys-tools-visualization-interface>=0.2.6,<1",
]

[project.urls]
Source = "https://github.com/ansys/pyprimemesh"
Issues = "https://github.com/ansys/pyprimemesh/issues"
Discussions = "https://github.com/ansys/pyprimemesh/discussions"
Documentation = "https://prime.docs.pyansys.com"
Releases = "https://github.com/ansys/pyprimemesh/releases"

[tool.flit.module]
name = "ansys.meshing.prime"

[tool.black]
line-length = 100
skip-string-normalization = true
exclude = '''
/(
    \.eggs
  | \.git
  | \.hg
  | \.mypy_cache
  | \.tox
  | \.venv
  | _build
  | buck-out
  | build
  | dist
  # The following are specific to Black, you probably don't want those.
  | blib2to3
  | tests
  | profiling
  | src/ansys/meshing/prime/autogen
  | .md
  | doc
)/
'''
[tool.pytest.ini_options]
minversion = "7.1"
addopts = "-ra --cov=ansys.meshing.prime.core --cov=ansys.meshing.prime.internals --cov=ansys.meshing.prime.lucid --cov=ansys.meshing.prime.graphics --cov-report=term --cov-report=html:.cov/html --image_cache_dir tests/graphics/image_cache --add_missing_images"
testpaths = [
    "tests",
]

[tool.towncrier]
directory = "doc/changelog.d"
filename = "CHANGELOG.md"
start_string = "<!-- towncrier release notes start -->\n"
underlines = ["", "", ""]
template = "doc/changelog.d/changelog_template.jinja"
title_format = "## [{version}](https://github.com/ansys/pyprimemesh/releases/tag/v{version}) - {project_date}"
issue_format = "[#{issue}](https://github.com/ansys/pyprimemesh/pull/{issue})"

[[tool.towncrier.type]]
directory = "added"
name = "Added"
showcontent = true

[[tool.towncrier.type]]
directory = "changed"
name = "Changed"
showcontent = true

[[tool.towncrier.type]]
directory = "fixed"
name = "Fixed"
showcontent = true

[[tool.towncrier.type]]
directory = "dependencies"
name = "Dependencies"
showcontent = true

[[tool.towncrier.type]]
directory = "miscellaneous"
name = "Miscellaneous"
showcontent = true


[[tool.towncrier.type]]
directory = "documentation"
name = "Documentation"
showcontent = true

[[tool.towncrier.type]]
directory = "maintenance"
name = "Maintenance"
showcontent = true

[[tool.towncrier.type]]
directory = "test"
name = "Test"
showcontent = true<|MERGE_RESOLUTION|>--- conflicted
+++ resolved
@@ -40,13 +40,8 @@
   "pyvista[trame]==0.44.1"
 ]
 doc = [
-<<<<<<< HEAD
-  "ansys-sphinx-theme[autoapi]==1.1.2",
   "ansys-tools-visualization-interface==0.4.6",
-=======
   "ansys-sphinx-theme[autoapi]==1.1.6",
-  "ansys-tools-visualization-interface==0.4.4",
->>>>>>> afa59db3
   "jupyter-sphinx==0.5.3",
   "numpydoc==1.8.0",
   "sphinx==8.1.3",
