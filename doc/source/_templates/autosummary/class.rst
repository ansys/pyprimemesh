--- conflicted
+++ resolved
@@ -1,15 +1,9 @@
 .. vale off
 
-<<<<<<< HEAD
 {% set excluded_attrs = ['real', 'imag', 'numerator', 'denominator'] %}
 
-{% set excluded_methods = ['bit_length', 'conjugate', 'from_bytes', 'to_bytes', 'bit_count', 'as_integer_ratio', 'is_integer'] %}
+{% set excluded_methods = ['__init__', 'bit_length', 'conjugate', 'from_bytes', 'to_bytes', 'bit_count', 'as_integer_ratio', 'is_integer'] %}
 
-{% set all_excluded_present = (excluded_methods | reject('in', methods) | list | length == 0) %}
-{% set filtered_methods = [] if all_excluded_present else methods %}
-
-=======
->>>>>>> 8e1d6b97
 {{ name | escape | underline}}
 
 .. currentmodule:: {{ module }}
@@ -22,14 +16,9 @@
 
    .. autosummary::
       :toctree:
-<<<<<<< HEAD
 
    {% for item in methods %}
-      {% if item not in filtered_methods %}{{ name }}.{{ item }}{% endif %}
-=======
-   {% for item in methods %}
-      {% if item != '__init__' %}{{ name }}.{{ item }}{% endif %}
->>>>>>> 8e1d6b97
+      {% if item not in excluded_methods %}{{ name }}.{{ item }}{% endif %}
    {%- endfor %}
    {% endif %}
    {% endblock %}
