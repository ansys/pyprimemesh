.. _ref_index_graphics:

**********************************
Interactive graphics using PyVista
**********************************
PyPrimeMesh provides support for interactive graphical visualisation using `PyVista <https://docs.pyvista.org/>`_
if this package is installed as a dependency.

This code shows how to display the model using the :class:`Graphics <ansys.meshing.prime.graphics>` class:

.. code:: pycon

    >>> from ansys.meshing.prime.graphics import Graphics
    >>> import ansys.meshing.prime as prime
    >>> display = Graphics(model)
    >>> display()


.. figure:: ../images/graphics.png
    :width: 400pt
    :align: center

    **Entire model displayed**

Using the :class:`ScopeDefinition <ansys.meshing.prime.ScopeDefinition>` class allows
you to limit the display to particular regions of the model:

.. code:: pycon

<<<<<<< HEAD
    >>> # display the first part only
    >>> display(scope=prime.ScopeDefinition(model, part_expression=model.parts[0].name))
=======
    >>> # Display the first part only
    >>> display(scope=prime.ScopeDefinition(model,part_expression=model.parts[0].name))
>>>>>>> 16c94562


.. figure:: ../images/graphics_part.png
    :width: 400pt
    :align: center

    **Single part displayed**

Selections can be made of displayed objects. If selections in the window are made,
information about them can be printed to the console. Selections can also be hidden.

These graphics buttons are provided to help navigate the model and to
carry out basic verifications:

.. figure:: ../images/graphics_buttons(2).png
    :width: 200pt
    :align: center

    **Graphics buttons**
<|MERGE_RESOLUTION|>--- conflicted
+++ resolved
@@ -1,55 +1,50 @@
-.. _ref_index_graphics:
-
-**********************************
-Interactive graphics using PyVista
-**********************************
-PyPrimeMesh provides support for interactive graphical visualisation using `PyVista <https://docs.pyvista.org/>`_
-if this package is installed as a dependency.
-
-This code shows how to display the model using the :class:`Graphics <ansys.meshing.prime.graphics>` class:
-
-.. code:: pycon
-
-    >>> from ansys.meshing.prime.graphics import Graphics
-    >>> import ansys.meshing.prime as prime
-    >>> display = Graphics(model)
-    >>> display()
-
-
-.. figure:: ../images/graphics.png
-    :width: 400pt
-    :align: center
-
-    **Entire model displayed**
-
-Using the :class:`ScopeDefinition <ansys.meshing.prime.ScopeDefinition>` class allows
-you to limit the display to particular regions of the model:
-
-.. code:: pycon
-
-<<<<<<< HEAD
-    >>> # display the first part only
-    >>> display(scope=prime.ScopeDefinition(model, part_expression=model.parts[0].name))
-=======
-    >>> # Display the first part only
-    >>> display(scope=prime.ScopeDefinition(model,part_expression=model.parts[0].name))
->>>>>>> 16c94562
-
-
-.. figure:: ../images/graphics_part.png
-    :width: 400pt
-    :align: center
-
-    **Single part displayed**
-
-Selections can be made of displayed objects. If selections in the window are made,
-information about them can be printed to the console. Selections can also be hidden.
-
-These graphics buttons are provided to help navigate the model and to
-carry out basic verifications:
-
-.. figure:: ../images/graphics_buttons(2).png
-    :width: 200pt
-    :align: center
-
-    **Graphics buttons**
+.. _ref_index_graphics:
+
+**********************************
+Interactive graphics using PyVista
+**********************************
+PyPrimeMesh provides support for interactive graphical visualisation using `PyVista <https://docs.pyvista.org/>`_
+if this package is installed as a dependency.
+
+This code shows how to display the model using the :class:`Graphics <ansys.meshing.prime.graphics>` class:
+
+.. code:: pycon
+
+    >>> from ansys.meshing.prime.graphics import Graphics
+    >>> import ansys.meshing.prime as prime
+    >>> display = Graphics(model)
+    >>> display()
+
+
+.. figure:: ../images/graphics.png
+    :width: 400pt
+    :align: center
+
+    **Entire model displayed**
+
+Using the :class:`ScopeDefinition <ansys.meshing.prime.ScopeDefinition>` class allows
+you to limit the display to particular regions of the model:
+
+.. code:: pycon
+
+    >>> # display the first part only
+    >>> display(scope=prime.ScopeDefinition(model, part_expression=model.parts[0].name))
+
+
+.. figure:: ../images/graphics_part.png
+    :width: 400pt
+    :align: center
+
+    **Single part displayed**
+
+Selections can be made of displayed objects. If selections in the window are made,
+information about them can be printed to the console. Selections can also be hidden.
+
+These graphics buttons are provided to help navigate the model and to
+carry out basic verifications:
+
+.. figure:: ../images/graphics_buttons(2).png
+    :width: 200pt
+    :align: center
+
+    **Graphics buttons**