--- conflicted
+++ resolved
@@ -11,14 +11,9 @@
 Sizing control
 --------------
 
-<<<<<<< HEAD
+
 Mesh quality and resolution are important factors for capturing physics accurately and efficiently. Size controls allows you to get the desired mesh distribution.
 PyPrimeMesh specifies the sizing requirements using sizing controls. The sizing controls in PyPrimeMesh have the following:
-=======
-When you mesh a model, you expect the mesh size to satisfy specific requirements at various locations in the mesh
-to provide accurate results. You must use optimal sizes while meshing to achieve maximum simulation accuracy at
-minimum computational cost. PyPrimeMesh specifies the sizing requirements using these sizing controls:
->>>>>>> 355e8fa7
 
 * Scope
 
@@ -45,7 +40,7 @@
 Curvature sizing
 ^^^^^^^^^^^^^^^^
 
-On the :class:`SizingType <ansys.meshing.prime.SizingType>` class, selecting the :attr:`CURVATURE <ansys.meshing.prime.SizingType.CURVATURE>`
+In the :class:`SizingType <ansys.meshing.prime.SizingType>` class, selecting the :attr:`CURVATURE <ansys.meshing.prime.SizingType.CURVATURE>`
 parameter sizes based on the scope based on the local curvature. The size is small when the local curvature is large and vice versa.
 This code shows how to use the :class:`CurvatureSizingParams <ansys.meshing.prime.CurvatureSizingParams>` class to specify
 the minimum and maximum size, growth rate, and normal angle:
@@ -54,50 +49,25 @@
 
     size_control = model.control_data.create_size_control(prime.SizingType.CURVATURE)
     size_control.set_curvature_sizing_params(
-<<<<<<< HEAD
-        prime.CurvatureSizingParams(
-            model=model,
-            min=0.2,
-            max=2.0,
-            normal_angle=18.0,
-            growth_rate=1.2
-        )
-=======
-        prime.CurvatureSizingParams(model=model, min=0.2, max=2.0, growth_rate=1.2)
->>>>>>> 355e8fa7
+    prime.CurvatureSizingParams(model=model, min=0.2, max=2.0, growth_rate=1.2)
     )
     size_control.set_suggested_name("curv_control")
     size_control.set_scope(prime.ScopeDefinition(model=model))
 
-<<<<<<< HEAD
 .. figure:: ../images/curvaturesize.png
     :width: 400pt
     :align: center
 
 The normal angle parameter is the maximum allowable angle that one element edge may span. For example, a value of 5 implies that a division are made when the angle change along the curve is 5 degrees. Hence, a 90 degree arc is divided into approximately 18 segments.
-
-Proximity Sizing
-^^^^^^^^^^^^^^^^
-
-When you select the :class:`SizingType <ansys.meshing.prime.SizingType>` attribute as :attr:`PROXIMITY <ansys.meshing.prime.SizingType.PROXIMITY>`, sizes in gaps are set using the specified minimum number of element layers. Here, a gap is defined in one of two ways:
-
-* The area between two opposing boundary edges of a face
-
-* The internal volumetric region between two faces
-
-The :class:`ProximitySizingParams <ansys.meshing.prime.ProximitySizingParams>` is used to specify following parameters: minsize, max size, growth rate and the number of element per gap.
-
-=======
 
 Proximity sizing
 ^^^^^^^^^^^^^^^^
 
-On the :class:`SizingType <ansys.meshing.prime.SizingType>` class, selecting the
+In the :class:`SizingType <ansys.meshing.prime.SizingType>` class, selecting the
 :attr:`PROXIMITY <ansys.meshing.prime.SizingType.PROXIMITY>` parameter sizes based on the closeness of
 the surfaces or edges specified in the scope. This code shows how to use the
 :class:`ProximitySizingParams <ansys.meshing.prime.ProximitySizingParams>` class to specify the
 minimum and maximum size, growth rate, and the number of element per gap:
->>>>>>> 355e8fa7
 
 .. code-block:: python
 
@@ -124,18 +94,11 @@
 Hard sizing
 ^^^^^^^^^^^
 
-<<<<<<< HEAD
-When you select the :class:`SizingType <ansys.meshing.prime.SizingType>` attribute as :attr:`HARD <ansys.meshing.prime.SizingType.HARD>`, sizes on the scope are based on a uniform value while meshing. The :class:`HardSizingParams <ansys.meshing.prime.HardSizingParams>` is used to specify following parameters: minimum size and growth rate. 
-
-.. Note::
-    When you select Hard Sizing, it overrides all other specified size controls.
-
-=======
-On the :class:`SizingType <ansys.meshing.prime.SizingType>` class, selecting the
+In the :class:`SizingType <ansys.meshing.prime.SizingType>` class, selecting the
 :attr:`HARD <ansys.meshing.prime.SizingType.HARD>` parameter sizes on the scope based on a uniform
 value while meshing. This code shows how to use the :class:`HardSizingParams <ansys.meshing.prime.HardSizingParams>`
 class to specify the minimum size and growth rate.
->>>>>>> 355e8fa7
+
 
 .. code-block:: python
 
@@ -156,13 +119,7 @@
 to use the :class:`SoftSizingParams <ansys.meshing.prime.SoftSizingParams>` class to specify
 the maximum size and growth rate:
 
-<<<<<<< HEAD
-When you select soft sizing for edges and/or faces, the other size controls affects the size. The minimum size on the zonelet is determined based on the influence of other size controls. Otherwise, a uniform size is maintained. A soft sizing is ignored in a region where other sizing controls specify smaller sizes.
-
-.. code:: python
-=======
-.. code-block:: python
->>>>>>> 355e8fa7
+.. code-block:: python
 
     size_control = model.control_data.create_size_control(prime.SizingType.SOFT)
     size_control.set_soft_sizing_params(
@@ -201,14 +158,10 @@
 Body of influence sizing
 ^^^^^^^^^^^^^^^^^^^^^^^^
 
-<<<<<<< HEAD
-When you select the :class:`SizingType <ansys.meshing.prime.SizingType>` attribute as :attr:`BOI <ansys.meshing.prime.SizingType.BOI>`, sizes inside a closed volume scope should not cross a certain maximum value. The set of face zones selected to define the body of influence should form a geometrically closed region. If an open region is used as a body of influence, the sizing is processed as a soft sizing. The :class:`BoiSizingParams <ansys.meshing.prime.BoiSizingParams>` is used to specify following parameters: maximum size and growth rate.
-=======
-On the :class:`SizingType <ansys.meshing.prime.SizingType>` class, selecting The
+In the :class:`SizingType <ansys.meshing.prime.SizingType>` class, selecting The
 :attr:`BOI <ansys.meshing.prime.SizingType.BOI>` parameter sizes inside a closed volume scope
 that is not to exceed a certain maximum value. This code shows how to use the
 :class:`BoiSizingParams <ansys.meshing.prime.BoiSizingParams>` class to specify the maximum size and growth rate.
->>>>>>> 355e8fa7
 
 .. code-block:: python
 
@@ -227,12 +180,9 @@
 Size fields
 -----------
 
-<<<<<<< HEAD
-Size fields are efficient representations of the size requirements that handle size-at-location. All surface and volume meshing functions in PyPrimeMesh work using size fields. The size field types available in PyPrimeMesh are: 
-=======
 The :class:`SizeFieldType <ansys.meshing.prime.SizeFieldType>` class helps you to fetch the element size
 at a given location. These size field types are available in PyPrimeMesh: 
->>>>>>> 355e8fa7
+
 
 * Constant 
 
@@ -247,11 +197,13 @@
 Volumetric and  Geodesic Size fields can process and respect the size control you define. Volumetric size field can be computed using :attr:`Compute volumetric <ansys.meshing.prime.SizeField.compute_volumetric>` and then surface and volume meshing can be applied. The remaining size field types are computed as part of various surface and volume meshing operations.
 
 
-<<<<<<< HEAD
+
 Constant size field
 ^^^^^^^^^^^^^^^^^^^
-
-When you select the :class:`SizeFieldType <ansys.meshing.prime.SizeFieldType>` attribute as :attr:`CONSTANT <ansys.meshing.prime.SizeFieldType.CONSTANT>`, size field is computed based on uniform sizing.
+  
+On the :class:`SizeFieldType <ansys.meshing.prime.SizeFieldType>` class, selecting the
+:attr:`CONSTANT <ansys.meshing.prime.SizeFieldType.CONSTANT>` parameter computes the size field
+based on the size controls specified.
 
 .. figure:: ../images/constantsize1.png
     :width: 400pt
@@ -260,28 +212,20 @@
 .. figure:: ../images/constantsize.png
     :width: 400pt
     :align: center
-=======
-On the :class:`SizeFieldType <ansys.meshing.prime.SizeFieldType>` class, selecting the
-:attr:`GEOMETRIC <ansys.meshing.prime.SizeFieldType.GEOMETRIC>` parameter computes the size field
-based on existing boundary sizes. Sizes can gradually increase from the minimum size to the
-maximum size based on the growth rate.
->>>>>>> 355e8fa7
+
 
 Volumetric size field
 ^^^^^^^^^^^^^^^^^^^^^
 
-<<<<<<< HEAD
-When you select the :class:`SizeFieldType <ansys.meshing.prime.SizeFieldType>` attribute as :attr:`VOLUMETRIC <ansys.meshing.prime.SizeFieldType.VOLUMETRIC>`, size field is computed based on the size controls specified. 
-=======
-On the :class:`SizeFieldType <ansys.meshing.prime.SizeFieldType>` class, selecting the
+In the :class:`SizeFieldType <ansys.meshing.prime.SizeFieldType>` class, selecting the
 :attr:`VOLUMETRIC <ansys.meshing.prime.SizeFieldType.VOLUMETRIC>` parameter computes the size field
 based on the size controls specified.
->>>>>>> 355e8fa7
+
 
 Geodesic size field
 ^^^^^^^^^^^^^^^^^^^
 
-On the :class:`SizeFieldType <ansys.meshing.prime.SizeFieldType>` class, selecting the
+In the :class:`SizeFieldType <ansys.meshing.prime.SizeFieldType>` class, selecting the
 :attr:`GEODESIC <ansys.meshing.prime.SizeFieldType.GEODESIC>` parameter computes the size field
 on face nodes based on the size controls specified. Sizes are defined along a surface rather than
 the volume. Geodesic sizing enables you to confine sizes to surfaces and avoid problems like
@@ -295,36 +239,32 @@
     :width: 400pt
     :align: center
 
-<<<<<<< HEAD
+
 Geometric size field
 ^^^^^^^^^^^^^^^^^^^^
-
-When you select the :class:`SizeFieldType <ansys.meshing.prime.SizeFieldType>` attribute as :attr:`GEOMETRIC <ansys.meshing.prime.SizeFieldType.GEOMETRIC>`, size field is computed based on the existing boundary sizes. Sizes can gradually increase from minimum size to maximum size based on the growth rate.
+In the :class:`SizeFieldType <ansys.meshing.prime.SizeFieldType>` class, selecting the
+:attr:`GEOMETRIC <ansys.meshing.prime.SizeFieldType.GEOMETRIC>` parameter computes the size field
+based on existing boundary sizes. Sizes can gradually increase from the minimum size to the
+maximum size based on the growth rate.
 
 .. figure:: ../images/geometricsize.png
     :width: 400pt
     :align: center
-=======
-On the :class:`SizeFieldType <ansys.meshing.prime.SizeFieldType>` class, selecting the
-:attr:`CONSTANT <ansys.meshing.prime.SizeFieldType.CONSTANT>` parameter computes the size field
-based on the size controls specified.
->>>>>>> 355e8fa7
+
+
+
 
 Meshedgeodesic size field
 ^^^^^^^^^^^^^^^^^^^^^^^^^
 
-<<<<<<< HEAD
-When you select the :class:`SizeFieldType <ansys.meshing.prime.SizeFieldType>` attribute as :attr:`MESHEDGEODESIC <ansys.meshing.prime.SizeFieldType.MESHEDGEODESIC>`, size field is computed using average mesh edge lengths and is diffused geodesical.
-
-.. figure:: ../images/meshedgeodesic.png
-    :width: 400pt
-    :align: center
-    
-.. figure:: ../images/meshedgeodesic1.png
-    :width: 400pt
-    :align: center
-=======
-On the :class:`SizeFieldType <ansys.meshing.prime.SizeFieldType>` class, selecting the
+In the :class:`SizeFieldType <ansys.meshing.prime.SizeFieldType>` class, selecting the
 :attr:`MESHEDGEODESIC <ansys.meshing.prime.SizeFieldType.MESHEDGEODESIC>` parameter computes
 the size field using average mesh edge lengths and is diffused geodesical.
->>>>>>> 355e8fa7
+
+.. figure:: ../images/meshedgeodesic.png
+    :width: 400pt
+    :align: center
+    
+.. figure:: ../images/meshedgeodesic1.png
+    :width: 400pt
+    :align: center
